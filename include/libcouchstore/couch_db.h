--- conflicted
+++ resolved
@@ -21,15 +21,10 @@
 #include <libcouchstore/error.h>
 #include <libcouchstore/file_ops.h>
 
-<<<<<<< HEAD
 #include <nlohmann/json_fwd.hpp>
 #include <functional>
 #include <optional>
 
-=======
-#ifdef __cplusplus
-#include <functional>
->>>>>>> 537297c5
 extern "C" {
 
     /*///////////////////  OPENING/CLOSING DATABASES: */
@@ -922,7 +917,6 @@
     LIBCOUCHSTORE_API
     couchstore_error_t couchstore_set_purge_seq(Db* target, uint64_t purge_seq);
 
-#ifdef __cplusplus
     using PrecommitHook = std::function<couchstore_error_t(Db& db)>;
 
     /**
@@ -949,20 +943,15 @@
      * @return COUCHSTORE_SUCCESS on success
      */
     LIBCOUCHSTORE_API
-    couchstore_error_t couchstore_compact_db_ex(Db* source,
-                                                const char* target_filename,
-                                                couchstore_compact_flags flags,
-                                                couchstore_compact_hook hook,
-<<<<<<< HEAD
-                                                couchstore_docinfo_hook dhook,
-                                                void* hook_ctx,
-                                                FileOpsInterface* ops);
-=======
-                                                couchstore_docinfo_hook dhook, void* hook_ctx,
-                                                FileOpsInterface* ops,
-                                                PrecommitHook precommitHook = {});
-#endif
->>>>>>> 537297c5
+    couchstore_error_t couchstore_compact_db_ex(
+            Db* source,
+            const char* target_filename,
+            couchstore_compact_flags flags,
+            couchstore_compact_hook hook,
+            couchstore_docinfo_hook dhook,
+            void* hook_ctx,
+            FileOpsInterface* ops,
+            PrecommitHook precommitHook = {});
 
     /*////////////////////  MISC: */
 
@@ -1258,7 +1247,8 @@
                            couchstore_compact_flags flags,
                            CompactFilterCallback filterCallback,
                            CompactRewriteDocInfoCallback rewriteDocInfoCallback,
-                           FileOpsInterface* ops);
+                           FileOpsInterface* ops,
+                           PrecommitHook precommitHook = {});
 
 /**
  * Compact a Couchstore file with support for Point in Time Recovery (PiTR)
@@ -1307,8 +1297,33 @@
                            CompactFilterCallback filterCallback,
                            CompactRewriteDocInfoCallback rewriteDocInfoCallback,
                            FileOpsInterface* ops,
+                           PrecommitHook precommitHook,
                            uint64_t timestamp,
                            uint64_t delta);
+
+// ep-engine currently use the compact method without a precommit hook.
+// To ease the merge let's add a fallback method for now so that we can merge
+// without dependencies (and remove this method when we've merged a
+// fix in kv-engine)
+inline couchstore_error_t compact(
+        Db& source,
+        const char* target_filename,
+        couchstore_compact_flags flags,
+        CompactFilterCallback filterCallback,
+        CompactRewriteDocInfoCallback rewriteDocInfoCallback,
+        FileOpsInterface* ops,
+        uint64_t timestamp,
+        uint64_t delta) {
+    return compact(source,
+                   target_filename,
+                   flags,
+                   filterCallback,
+                   rewriteDocInfoCallback,
+                   ops,
+                   {},
+                   timestamp,
+                   delta);
+}
 
 /**
  * Replay mutations (with PiTR compaction) from the current header in the
