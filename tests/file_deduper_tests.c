/* -*- Mode: C; tab-width: 4; c-basic-offset: 4; indent-tabs-mode: nil -*- */

/**
 * @copyright 2014 Couchbase, Inc.
 *
 * @author Sarath Lakshman  <sarath@couchbase.com>
 *
 * Licensed under the Apache License, Version 2.0 (the "License"); you may not
 * use this file except in compliance with the License. You may obtain a copy of
 * the License at
 *
 *  http://www.apache.org/licenses/LICENSE-2.0
 *
 * Unless required by applicable law or agreed to in writing, software
 * distributed under the License is distributed on an "AS IS" BASIS, WITHOUT
 * WARRANTIES OR CONDITIONS OF ANY KIND, either express or implied. See the
 * License for the specific language governing permissions and limitations under
 * the License.
 **/

#include "config.h"

#include <platform/cb_malloc.h>
#include <stdio.h>
#include <stdlib.h>
#include <string.h>
#include "macros.h"
#include "../src/file_merger.h"

#define N_FILES 4
#define MAX_RECORDS_PER_FILE 10000

typedef struct {
    int key;
    int fileno;
} test_record_t;

static int read_record(FILE *f, void **buffer, void *ctx)
{
    test_record_t *rec = (test_record_t *) cb_malloc(sizeof(test_record_t));
    (void) ctx;

    if (rec == NULL) {
        return FILE_MERGER_ERROR_ALLOC;
    }

    if (fread(rec, sizeof(test_record_t), 1, f) != 1) {
        cb_free(rec);
        if (feof(f)) {
            return 0;
        } else {
            return FILE_MERGER_ERROR_FILE_READ;
        }
    }

    *buffer = rec;

    return sizeof(test_record_t);
}

static file_merger_error_t write_record(FILE *f, void *buffer, void *ctx)
{
    (void) ctx;

    if (fwrite(buffer, sizeof(test_record_t), 1, f) != 1) {
        return FILE_MERGER_ERROR_FILE_WRITE;
    }

    return FILE_MERGER_SUCCESS;
}

static int compare_records(const void *rec1, const void *rec2, void *ctx)
{
    int ret;
    test_record_t *a, *b;
    (void) ctx;

    a = (test_record_t *) rec1;
    b = (test_record_t *) rec2;

    return a->key - b->key;

    return ret;
}

static void free_record(void *rec, void *ctx)
{
   (void) ctx;

   cb_free(rec);
}

static size_t dedup_records(file_merger_record_t **records, size_t n, void *ctx)
{
    size_t max = 0;
    size_t i;
    (void) ctx;

    for (i = 1; i < n; i++) {
        if (records[max]->filenum < records[i]->filenum) {
            max = i;
        }
    }

    return max;
}

static void check_deduped_file(const char *file_path, int *expected_set, int len)
{
    FILE *f;
    test_record_t *rec;
    int record_size = 1;
    size_t i;
    unsigned long num_records = 0;

    f = fopen(file_path, "rb");
    cb_assert(f != NULL);

    while (record_size > 0) {
        record_size = read_record(f, (void **) &rec, NULL);
        cb_assert(record_size >= 0);

        if (record_size > 0) {
            if (rec->key % 40 == 0) {
                cb_assert(rec->fileno == 4);
            } else if (rec->key % 20 == 0) {
                cb_assert(rec->fileno == 3);
            } else if (rec->key % 10 == 0) {
               cb_assert(rec->fileno == 2);
            } else {
                cb_assert(rec->fileno == 1);
            }

            cb_assert(expected_set[rec->key]);
            num_records++;
            free_record((void *) rec, NULL);
        }
    }

    /* Verify count */
    for (i = 0; i < len; i++) {
        if (expected_set[i]) {
            num_records--;
        }
    }

    cb_assert(num_records == 0);

    fclose(f);
}


int main(void)
{
    const char *source_files[N_FILES] = {
        "deduper_sorted_file_1.tmp",
        "deduper_sorted_file_2.tmp",
        "deduper_sorted_file_3.tmp",
        "deduper_sorted_file_4.tmp"
    };
    const char *dest_file = "merged_file.tmp";
    unsigned i, j;
    file_merger_error_t ret;
    test_record_t rec;
    int key;
    int multiples[] = {5, 10, 20, 40};
    int max_arr_size = 40 * MAX_RECORDS_PER_FILE + 1;
    int *expected_result = cb_calloc(40 * MAX_RECORDS_PER_FILE + 1, sizeof(int));
    cb_assert(expected_result != NULL);

    fprintf(stderr, "\nRunning file deduper tests...\n");

    for (i = 0; i < N_FILES; ++i) {
        FILE *f;

        remove(source_files[i]);
        f = fopen(source_files[i], "ab");
        cb_assert(f != NULL);

        for (j = 0; j < MAX_RECORDS_PER_FILE; ++j) {
            key = multiples[i] * (j + 1);
            rec.key = key;
            rec.fileno = i + 1;
            cb_assert(fwrite(&rec, sizeof(test_record_t), 1, f) == 1);
            expected_result[key] = 1;
        }

        fclose(f);
    }

    remove(dest_file);
    ret = merge_files(source_files, N_FILES,
                      dest_file,
                      read_record, write_record, NULL, compare_records,
                      dedup_records, free_record, 0, NULL);

    cb_assert(ret == FILE_MERGER_SUCCESS);
    check_deduped_file(dest_file, expected_result, max_arr_size);

    for (i = 0; i < N_FILES; ++i) {
        remove(source_files[i]);
    }
    remove(dest_file);

    fprintf(stderr, "Running file deduper tests passed\n\n");
<<<<<<< HEAD
    free(expected_result);
    return 0;
=======
    cb_free(expected_result);
>>>>>>> 13d4a251
}<|MERGE_RESOLUTION|>--- conflicted
+++ resolved
@@ -203,10 +203,6 @@
     remove(dest_file);
 
     fprintf(stderr, "Running file deduper tests passed\n\n");
-<<<<<<< HEAD
-    free(expected_result);
+    cb_free(expected_result);
     return 0;
-=======
-    cb_free(expected_result);
->>>>>>> 13d4a251
 }