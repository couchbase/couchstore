--- conflicted
+++ resolved
@@ -33,7 +33,7 @@
 {
     Db* target = NULL;
     couchstore_error_t errcode;
-    compact_ctx ctx = {NULL, new_arena(0), new_arena(0), NULL, 0};
+    compact_ctx ctx = {NULL, new_arena(0), new_arena(0), NULL, 0, flags};
     ctx.flags = flags;
     error_unless(!source->dropped, COUCHSTORE_ERROR_FILE_CLOSED);
     error_unless(ctx.transient_arena && ctx.persistent_arena, COUCHSTORE_ERROR_ALLOC_FAIL);
@@ -51,37 +51,12 @@
     target->header.purge_ptr = source->header.purge_ptr;
 
     if(source->header.by_seq_root) {
-<<<<<<< HEAD
-        error_pass(TreeWriterOpen(NULL, ebin_cmp, by_id_reduce, by_id_rereduce, NULL, &ctx.id_tree_writer));
-        //Will be loading this one up in Seq order, so we won't need to TreeWriterSort it
-        error_pass(TreeWriterOpen(NULL, seq_cmp, by_seq_reduce, by_seq_rereduce, NULL, &ctx.seq_tree_writer));
-        //Dump seq tree into both TreeWriters
-        error_pass(compact_seq_tree(source, &ctx));
-
-        //Sort the ID tree by ID
-        error_pass(TreeWriterSort(ctx.id_tree_writer));
-        //Mark end of bodies segment
-        int64_t bodies_end = target->file.pos;
-        //Build the b-trees
-        error_pass(TreeWriterWrite(ctx.seq_tree_writer, &target->file, &target->header.by_seq_root));
-        error_pass(TreeWriterWrite(ctx.id_tree_writer, &target->file, &target->header.by_id_root));
-        TreeWriterFree(ctx.id_tree_writer);
-        TreeWriterFree(ctx.seq_tree_writer);
-        ctx.id_tree_writer = NULL;
-        ctx.seq_tree_writer = NULL;
-        //Attempt to evict doc bodies in new file from FS cache, make sure we're sync'd up first.
-        if(flags & COUCHSTORE_COMPACT_FLAG_EVICT_BODIES) {
-            target->file.ops->sync(target->file.handle);
-            target->file.ops->advise(target->file.handle, 0, bodies_end, COUCHSTORE_FILE_ADVICE_EVICT);
-        }
-=======
-        error_pass(TreeWriterOpen(NULL, ebin_cmp, by_id_reduce, by_id_rereduce, &ctx.tree_writer));
+        error_pass(TreeWriterOpen(NULL, ebin_cmp, by_id_reduce, by_id_rereduce, NULL, &ctx.tree_writer));
         error_pass(compact_seq_tree(source, target, &ctx));
         error_pass(TreeWriterSort(ctx.tree_writer));
         error_pass(TreeWriterWrite(ctx.tree_writer, &target->file, &target->header.by_id_root));
         TreeWriterFree(ctx.tree_writer);
         ctx.tree_writer = NULL;
->>>>>>> fa28bac3
     }
 
     if(source->header.local_docs_root) {
@@ -217,7 +192,8 @@
     sized_buf *low_key_list = &low_key;
 
     ctx->target_mr = new_btree_modres(ctx->persistent_arena, ctx->transient_arena, &target->file,
-            &seqcmp, by_seq_reduce, by_seq_rereduce);
+                                      &seqcmp, by_seq_reduce, by_seq_rereduce, NULL,
+                                      DB_CHUNK_THRESHOLD, DB_CHUNK_THRESHOLD);
     if(ctx->target_mr == NULL) {
         error_pass(COUCHSTORE_ERROR_ALLOC_FAIL);
     }
