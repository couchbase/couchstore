--- conflicted
+++ resolved
@@ -135,13 +135,9 @@
         return COUCHSTORE_ERROR_ALLOC_FAIL;
     }
 
-<<<<<<< HEAD
     uint64_t subtree_count = 0;
     for (const auto* i = leaflist; i != nullptr && count > 0;
          i = i->next, count--) {
-=======
-    for (i = leaflist; i != NULL && count > 0; i = i->next, count--) {
->>>>>>> f798e0b7
         set_bit(&r->partitions_bitmap,
                 decode_view_btree_partition(i->data.buf, i->data.size));
         subtree_count++;
@@ -594,16 +590,12 @@
     cb_assert(count > 0);
     cb_assert(leaflist != NULL);
 
-<<<<<<< HEAD
-    std::vector<view_btree_value_t> values(count);
-=======
     std::vector<view_btree_value_t> values;
     try {
         values.resize(count);
     } catch (const std::bad_alloc&) {
         return COUCHSTORE_ERROR_ALLOC_FAIL;
     }
->>>>>>> f798e0b7
     view_btree_reduction_t red{};
     mapreduce_json_list_t key_list{};
     mapreduce_json_list_t value_list{};
@@ -701,20 +693,6 @@
     int c;
     couchstore_error_t ret = COUCHSTORE_SUCCESS;
 
-<<<<<<< HEAD
-
-    view_btree_reduction_t red{};
-    red.num_values = priv->num_reducers;
-    red.buffer.resize(red.num_values * sizeof(sized_buf));
-    red.reduce_values = reinterpret_cast<sized_buf*>(red.buffer.data());
-
-    // Setup the value_list values to use a vector large enough to hold count
-    // values, the value_list.length is set as actual  json values are assigned
-    // further down.
-    std::vector<mapreduce_json_t> json_values_list(count);
-    mapreduce_json_list_t value_list{};
-    value_list.values = json_values_list.data();
-=======
     std::vector<mapreduce_json_t> json_values_list;
     std::vector<view_btree_reduction_t> reductions;
     view_btree_reduction_t red{};
@@ -734,9 +712,6 @@
     mapreduce_json_list_t value_list{};
     value_list.values = json_values_list.data();
 
->>>>>>> f798e0b7
-
-    std::vector<view_btree_reduction_t> reductions(count);
     for (n = leaflist, c = 0; n != NULL && c < count; n = n->next, ++c) {
         ret = decode_view_btree_reduction(n->pointer->reduce_value.buf,
                                           n->pointer->reduce_value.size,
