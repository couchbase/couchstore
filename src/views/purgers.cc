--- conflicted
+++ resolved
@@ -102,18 +102,10 @@
     view_purger_ctx_t *purge_ctx = (view_purger_ctx_t *) ctx;
     (void) key;
 
-<<<<<<< HEAD
-    auto [partition, num_values] =
-            decode_view_btree_partition_and_num_values(val->buf, val->size);
-
-    return view_purgekv_action(
-            &purge_ctx->cbitmask, partition, num_values, purge_ctx);
-=======
     auto info = decode_view_btree_partition_and_num_values(val->buf, val->size);
 
     return view_purgekv_action(
             &purge_ctx->cbitmask, info.partition, info.num_values, purge_ctx);
->>>>>>> f798e0b7
 }
 
 int view_btree_purge_kp(const node_pointer *ptr, void *ctx)
