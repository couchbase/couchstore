/* -*- Mode: C; tab-width: 4; c-basic-offset: 4; indent-tabs-mode: nil -*- */

#include "reductions.h"

#include "../bitfield.h"
#include "../couch_btree.h"

#include <platform/cb_malloc.h>
#include <stdlib.h>
#include <string.h>
#include <platform/cbassert.h>

#define BITMASK_BYTE_SIZE      (1024 / CHAR_BIT)

#define dec_uint16(b) (decode_raw16(*((raw_16 *) b)))
#define dec_uint48(b) (decode_raw48(*((raw_48 *) b)))
#define dec_uint40(b) (decode_raw40(*((raw_40 *) b)))

static void enc_uint16(uint16_t u, char **buf);

static void enc_raw40(uint64_t u, char **buf);

uint64_t decode_view_btree_reduction_partitions_bitmap(
        const char* bytes, size_t len, bitmap_t& partitions_bitmap) {
    cb_assert(len >= 5);
    uint64_t kv_count = dec_uint40(bytes);
    bytes += 5;
    len -= 5;

    cb_assert(len >= BITMASK_BYTE_SIZE);
    memcpy(&partitions_bitmap, bytes, BITMASK_BYTE_SIZE);
    return kv_count;
}

couchstore_error_t decode_view_btree_reduction(const char* bytes,
                                               size_t len,
                                               view_btree_reduction_t& r) {
    uint8_t  i, j;
    uint16_t sz;
    const char *bs;
    size_t length;

    // Get the count and bitmap and advance bytes
    r.kv_count = decode_view_btree_reduction_partitions_bitmap(
            bytes, len, r.partitions_bitmap);
    bytes += (5 + BITMASK_BYTE_SIZE);
    len -= (5 + BITMASK_BYTE_SIZE);

    bs = bytes;
    length = len;

    r.num_values = 0;
    size_t buffer_size = 0;
    while (len > 0) {

        cb_assert(len >= 2);
        sz = dec_uint16(bs);
        bs += 2;
        len -= 2;

        cb_assert(len >= sz);
        bs += sz;
        len -= sz;
        r.num_values++;
        buffer_size += sz;
    }

    if (len > 0) {
        return COUCHSTORE_ERROR_CORRUPT;
    }

    if (r.num_values > 0) {
<<<<<<< HEAD
        r.buffer.resize((r.num_values * sizeof(sized_buf)) + buffer_size);
=======
        try {
            r.buffer.resize((r.num_values * sizeof(sized_buf)) + buffer_size);
        } catch (const std::bad_alloc&) {
            return COUCHSTORE_ERROR_ALLOC_FAIL;
        }
>>>>>>> f798e0b7
        r.reduce_values = reinterpret_cast<sized_buf*>(r.buffer.data());
    } else {
        return COUCHSTORE_SUCCESS;
    }

    for (j = 0; j < r.num_values; ++j) {
        r.reduce_values[j].buf = NULL;
    }

    i = 0;
    len = length;
    char* currentBuffer = r.buffer.data() + (r.num_values * sizeof(sized_buf));
    while (len > 0) {

        sz = dec_uint16(bytes);
        bytes += 2;
        len -= 2;

        r.reduce_values[i].size = sz;
        r.reduce_values[i].buf = currentBuffer;

        memcpy(r.reduce_values[i].buf, bytes, sz);
        bytes += sz;
        len -= sz;
        i++;
        currentBuffer += sz;
    }

    return COUCHSTORE_SUCCESS;
}

couchstore_error_t encode_view_btree_reduction(const view_btree_reduction_t *reduction,
                                               char *buffer,
                                               size_t *buffer_size)
{
    char *b = NULL;
    size_t sz = 0;
    int i;

    sz += 5;                     /* kv_count */
    sz += BITMASK_BYTE_SIZE; /* partitions bitmap */
    /* reduce values */
    for (i = 0; i < reduction->num_values; ++i) {
        sz += 2;             /* size_t */
        sz += reduction->reduce_values[i].size;
    }

    if (sz > MAX_REDUCTION_SIZE) {
        return COUCHSTORE_ERROR_REDUCTION_TOO_LARGE;
    }

    b = buffer;

    enc_raw40(reduction->kv_count, &b);

    memcpy(b, &reduction->partitions_bitmap, BITMASK_BYTE_SIZE);
    b += BITMASK_BYTE_SIZE;

    for (i = 0; i < reduction->num_values; ++i) {
        enc_uint16(reduction->reduce_values[i].size, &b);

        memcpy(b, reduction->reduce_values[i].buf, reduction->reduce_values[i].size);
        b += reduction->reduce_values[i].size;
    }

    *buffer_size = sz;

    return COUCHSTORE_SUCCESS;
}


void free_view_btree_reduction(view_btree_reduction_t *reduction)
{
    int i;

    if (reduction == NULL) {
        return;
    }

    if (reduction->reduce_values != NULL){
        for (i = 0; i < reduction->num_values; ++i) {
            cb_free(reduction->reduce_values[i].buf);
        }
        cb_free(reduction->reduce_values);
    }

    cb_free(reduction);
}


couchstore_error_t decode_view_id_btree_reduction(const char *bytes,
                                                  view_id_btree_reduction_t **reduction)
{
    view_id_btree_reduction_t *r = NULL;

    r = (view_id_btree_reduction_t *) cb_malloc(sizeof(view_id_btree_reduction_t));
    if (r == NULL) {
        goto alloc_error;
    }

    r->kv_count = dec_uint40(bytes);
    bytes += 5;

    memcpy(&r->partitions_bitmap, bytes, BITMASK_BYTE_SIZE);

    *reduction = r;

    return COUCHSTORE_SUCCESS;

 alloc_error:
    free_view_id_btree_reduction(r);
    return COUCHSTORE_ERROR_ALLOC_FAIL;
}


couchstore_error_t encode_view_id_btree_reduction(const view_id_btree_reduction_t *reduction,
                                                  char *buffer,
                                                  size_t *buffer_size)
{
    char *b = NULL;
    size_t sz = 0;

    sz += 5;                     /* kv_count */
    sz += BITMASK_BYTE_SIZE; /* partitions bitmap */

    if (sz > MAX_REDUCTION_SIZE) {
        return COUCHSTORE_ERROR_REDUCTION_TOO_LARGE;
    }

    b = buffer;

    enc_raw40(reduction->kv_count, &b);

    memcpy(b, &reduction->partitions_bitmap, BITMASK_BYTE_SIZE);

    *buffer_size = sz;

    return COUCHSTORE_SUCCESS;
}


void free_view_id_btree_reduction(view_id_btree_reduction_t *reduction)
{
    if (reduction == NULL) {
        return;
    }

    cb_free(reduction);
}

static void enc_uint16(uint16_t u, char **buf)
{
    raw_16 r = encode_raw16(u);
    memcpy(*buf, &r, 2);
    *buf += 2;
}


static void enc_raw40(uint64_t u, char **buf)
{
    raw_40 r;
    encode_raw40(u, &r);
    memcpy(*buf, &r, 5);
    *buf += 5;
}<|MERGE_RESOLUTION|>--- conflicted
+++ resolved
@@ -70,15 +70,11 @@
     }
 
     if (r.num_values > 0) {
-<<<<<<< HEAD
-        r.buffer.resize((r.num_values * sizeof(sized_buf)) + buffer_size);
-=======
         try {
             r.buffer.resize((r.num_values * sizeof(sized_buf)) + buffer_size);
         } catch (const std::bad_alloc&) {
             return COUCHSTORE_ERROR_ALLOC_FAIL;
         }
->>>>>>> f798e0b7
         r.reduce_values = reinterpret_cast<sized_buf*>(r.buffer.data());
     } else {
         return COUCHSTORE_SUCCESS;
