--- conflicted
+++ resolved
@@ -245,13 +245,8 @@
     }
 
     size = sprintf(red, DOUBLE_FMT, sum);
-<<<<<<< HEAD
     cb_assert(size > 0);
-    buf->buf = (char *) malloc(size);
-=======
-    assert(size > 0);
     buf->buf = (char *) cb_malloc(size);
->>>>>>> 13d4a251
     if (buf->buf == NULL) {
         return COUCHSTORE_ERROR_ALLOC_FAIL;
     }
@@ -290,13 +285,8 @@
     }
 
     size = sprintf(red, "%"PRIu64, count);
-<<<<<<< HEAD
     cb_assert(size > 0);
-    buf->buf = (char *) malloc(size);
-=======
-    assert(size > 0);
     buf->buf = (char *) cb_malloc(size);
->>>>>>> 13d4a251
     if (buf->buf == NULL) {
         return COUCHSTORE_ERROR_ALLOC_FAIL;
     }
@@ -389,13 +379,8 @@
     }
 
     size = sprint_stats(red, s.sum, s.count, s.min, s.max, s.sumsqr);
-<<<<<<< HEAD
     cb_assert(size > 0);
-    buf->buf = (char *) malloc(size);
-=======
-    assert(size > 0);
     buf->buf = (char *) cb_malloc(size);
->>>>>>> 13d4a251
     if (buf->buf == NULL) {
         return COUCHSTORE_ERROR_ALLOC_FAIL;
     }
@@ -449,13 +434,8 @@
             priv->mapreduce_error = ret;
             return COUCHSTORE_ERROR_REDUCER_FAILURE;
         }
-<<<<<<< HEAD
         cb_assert(results->length == 1);
-        buf->buf = (char *) malloc(results->values[0].length);
-=======
-        assert(results->length == 1);
         buf->buf = (char *) cb_malloc(results->values[0].length);
->>>>>>> 13d4a251
         if (buf->buf == NULL) {
             mapreduce_free_json_list(results);
             return COUCHSTORE_ERROR_ALLOC_FAIL;
@@ -610,21 +590,12 @@
 
        cb_assert(priv->mapreduce_error == MAPREDUCE_SUCCESS);
        if (!rereduce && (priv->error_key != NULL)) {
-<<<<<<< HEAD
-           error_msg = (char *) malloc(strlen(base_msg) + 12 + strlen(priv->error_key));
+           error_msg = (char *) cb_malloc(strlen(base_msg) + 12 + strlen(priv->error_key));
            cb_assert(error_msg != NULL);
            sprintf(error_msg, "%s (key %s)", base_msg, priv->error_key);
        } else {
-           error_msg = strdup(base_msg);
+           error_msg = cb_strdup(base_msg);
            cb_assert(error_msg != NULL);
-=======
-           error_msg = (char *) cb_malloc(strlen(base_msg) + 12 + strlen(priv->error_key));
-           assert(error_msg != NULL);
-           sprintf(error_msg, "%s (key %s)", base_msg, priv->error_key);
-       } else {
-           error_msg = cb_strdup(base_msg);
-           assert(error_msg != NULL);
->>>>>>> 13d4a251
        }
        if (priv->error_key != NULL) {
            cb_free((void *) priv->error_key);
@@ -636,19 +607,11 @@
            error_msg = priv->error_msg;
        } else {
            if (priv->mapreduce_error == MAPREDUCE_TIMEOUT) {
-<<<<<<< HEAD
-               error_msg = strdup("function timeout");
+               error_msg = cb_strdup("function timeout");
                cb_assert(error_msg != NULL);
            } else {
-               error_msg = malloc(64);
+               error_msg = cb_malloc(64);
                cb_assert(error_msg != NULL);
-=======
-               error_msg = cb_strdup("function timeout");
-               assert(error_msg != NULL);
-           } else {
-               error_msg = cb_malloc(64);
-               assert(error_msg != NULL);
->>>>>>> 13d4a251
                sprintf(error_msg, "mapreduce error: %d", priv->mapreduce_error);
            }
        }
