--- conflicted
+++ resolved
@@ -19,22 +19,6 @@
 couchstore_error_t decode_view_btree_value(const char* bytes,
                                            size_t len,
                                            view_btree_value_t& v) {
-<<<<<<< HEAD
-    uint32_t  sz;
-    const char* bs;
-    size_t length;
-
-    v.values = NULL;
-
-    cb_assert(len >= 2);
-    v.partition = dec_uint16(bytes);
-    bytes += 2;
-    len -= 2;
-
-    // No values to decode
-    if (len == 0) {
-        return COUCHSTORE_SUCCESS;
-=======
     auto info = decode_view_btree_partition_and_num_values(bytes, len);
     v.values = nullptr;
     v.partition = info.partition;
@@ -56,28 +40,16 @@
         } catch (const std::bad_alloc&) {
             return COUCHSTORE_ERROR_ALLOC_FAIL;
         }
->>>>>>> f798e0b7
     }
 
     v.values = reinterpret_cast<sized_buf*>(v.values_buf.data());
 
-<<<<<<< HEAD
-    v.num_values = 0;
-    size_t buffer_size = 0;
-    // scan the input bytes and figure out how many values and the accumulative
-    // size of them
-    while (len > 0) {
-        cb_assert(len >= 3);
-        sz = dec_raw24(bs);
-        bs += 3;
-=======
     int i = 0;
     auto* sized_buf_area =
             v.values_buf.data() + (v.num_values * sizeof(sized_buf));
     while (len > 0) {
         uint32_t sz = dec_raw24(bytes);
         bytes += 3;
->>>>>>> f798e0b7
         len -= 3;
 
         v.values[i].size = sz;
@@ -87,37 +59,6 @@
         memcpy(v.values[i].buf, bytes, sz);
         bytes += sz;
         len -= sz;
-<<<<<<< HEAD
-        v.num_values++;
-        buffer_size += sz;
-    }
-
-    // One allocation to use for all the data which will be split into two.
-    // First area is an array of sized_buf and then each sized_buf points
-    // into the second area for its data. Only size if we need more for this
-    // decode.
-    if (v.values_buf.size() <
-        buffer_size + (v.num_values * sizeof(sized_buf))) {
-        v.values_buf.resize(buffer_size + v.num_values * sizeof(sized_buf));
-    }
-
-    v.values = reinterpret_cast<sized_buf*>(v.values_buf.data());
-
-    len = length;
-    int i = 0;
-    auto* sized_buf_area =
-            v.values_buf.data() + (v.num_values * sizeof(sized_buf));
-    while (len > 0) {
-        sz = dec_raw24(bytes);
-        bytes += 3;
-        len -= 3;
-
-        v.values[i].size = sz;
-        v.values[i].buf = (char*)sized_buf_area;
-        sized_buf_area += sz;
-
-        memcpy(v.values[i].buf, bytes, sz);
-=======
         i++;
     }
 
@@ -151,55 +92,15 @@
         len -= 3;
 
         cb_assert(len >= sz);
->>>>>>> f798e0b7
         bytes += sz;
         len -= sz;
         num_values++;
         total_value_size += sz;
     }
-<<<<<<< HEAD
-
-    return COUCHSTORE_SUCCESS;
-}
-
-uint16_t decode_view_btree_partition(const char* bytes, size_t len) {
-    cb_assert(len >= 2);
-    return dec_uint16(bytes);
-}
-
-std::pair<uint16_t, uint16_t> decode_view_btree_partition_and_num_values(
-        const char* bytes, size_t len) {
-    uint16_t partition = decode_view_btree_partition(bytes, len);
-    bytes += 2;
-    len -= 2;
-
-    // No values to decode
-    if (len == 0) {
-        return {partition, 0};
-    }
-
-    uint16_t num_values = 0;
-    // scan the input bytes and figure out how many values and the accumulative
-    // size of them
-    while (len > 0) {
-        cb_assert(len >= 3);
-        auto sz = dec_raw24(bytes);
-        bytes += 3;
-        len -= 3;
-
-        cb_assert(len >= sz);
-        bytes += sz;
-        len -= sz;
-        num_values++;
-    }
-    return {partition, num_values};
-}
-
-=======
+
     return {partition, num_values, total_value_size};
 }
 
->>>>>>> f798e0b7
 couchstore_error_t encode_view_btree_value(const view_btree_value_t *value,
                                            char **buffer,
                                            size_t *buffer_size)
