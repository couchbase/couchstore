/* -*- Mode: C; tab-width: 4; c-basic-offset: 4; indent-tabs-mode: nil -*- */
#include "config.h"
#include <fcntl.h>
#include <string.h>
#include <stdlib.h>
#include <assert.h>
#include <stdio.h>

#include "internal.h"
#include "node_types.h"
#include "couch_btree.h"
#include "bitfield.h"
#include "reduces.h"
#include "util.h"

#define ROOT_BASE_SIZE 12
#define HEADER_BASE_SIZE 25

// Initializes one of the db's root node pointers from data in the file header
static couchstore_error_t read_db_root(Db *db, node_pointer **root,
                                       void *root_data, int root_size)
{
    couchstore_error_t errcode = COUCHSTORE_SUCCESS;
    if (root_size > 0) {
        error_unless(root_size >= ROOT_BASE_SIZE, COUCHSTORE_ERROR_CORRUPT);
        *root = read_root(root_data, root_size);
        error_unless(*root, COUCHSTORE_ERROR_ALLOC_FAIL);
        error_unless((*root)->pointer < db->header.position, COUCHSTORE_ERROR_CORRUPT);
    } else {
        *root = NULL;
    }
cleanup:
    return errcode;
}

// Attempts to initialize the database from a header at the given file position
static couchstore_error_t find_header_at_pos(Db *db, off_t pos)
{
    int errcode = COUCHSTORE_SUCCESS;
    raw_file_header *header_buf = NULL;
    uint8_t buf[2];
    ssize_t readsize = db->file.ops->pread(db->file.handle, buf, 2, pos);
    error_unless(readsize == 2, COUCHSTORE_ERROR_READ);
    if (buf[0] == 0) {
        return COUCHSTORE_ERROR_NO_HEADER;
    } else if (buf[0] != 1) {
        return COUCHSTORE_ERROR_CORRUPT;
    }

<<<<<<< HEAD
    int header_len = pread_header(db, pos, (char**)&header_buf);
=======
    int header_len = pread_header(&db->file, pos, (char**)&header_buf);
>>>>>>> 8db9bae7
    if (header_len < 0) {
        error_pass(header_len);
    }

    db->header.position = pos;
    db->header.disk_version = decode_raw08(header_buf->version);
    error_unless(db->header.disk_version == COUCH_DISK_VERSION,
                 COUCHSTORE_ERROR_HEADER_VERSION);
    db->header.update_seq = decode_raw48(header_buf->update_seq);
    db->header.purge_seq = decode_raw48(header_buf->purge_seq);
    db->header.purge_ptr = decode_raw48(header_buf->purge_ptr);
    error_unless(db->header.purge_ptr <= db->header.position, COUCHSTORE_ERROR_CORRUPT);
    int seqrootsize = decode_raw16(header_buf->seqrootsize);
    int idrootsize = decode_raw16(header_buf->idrootsize);
    int localrootsize = decode_raw16(header_buf->localrootsize);
    error_unless(header_len == HEADER_BASE_SIZE + seqrootsize + idrootsize + localrootsize,
                 COUCHSTORE_ERROR_CORRUPT);

    char *root_data = (char*) (header_buf + 1);  // i.e. just past *header_buf
    error_pass(read_db_root(db, &db->header.by_seq_root, root_data, seqrootsize));
    root_data += seqrootsize;
    error_pass(read_db_root(db, &db->header.by_id_root, root_data, idrootsize));
    root_data += idrootsize;
    error_pass(read_db_root(db, &db->header.local_docs_root, root_data, localrootsize));

cleanup:
    free(header_buf);
    return errcode;
}

// Finds the database header by scanning back from the end of the file at 4k boundaries
static couchstore_error_t find_header(Db *db)
{
    couchstore_error_t last_header_errcode = COUCHSTORE_ERROR_NO_HEADER;
    int64_t pos = db->file.pos - 2;
    pos -= pos % COUCH_BLOCK_SIZE;
    for (; pos >= 0; pos -= COUCH_BLOCK_SIZE) {
        couchstore_error_t errcode = find_header_at_pos(db, pos);
        switch(errcode) {
            case COUCHSTORE_SUCCESS:
                // Found it!
                return COUCHSTORE_SUCCESS;
            case COUCHSTORE_ERROR_NO_HEADER:
                // No header here, so keep going
                break;
            case COUCHSTORE_ERROR_ALLOC_FAIL:
                // Fatal error
                return errcode;
            default:
                // Invalid header; continue, but remember the last error
                last_header_errcode = errcode;
                break;
        }
    }
    return last_header_errcode;
}

static couchstore_error_t write_header(Db *db)
{
    sized_buf writebuf;
    size_t seqrootsize = 0, idrootsize = 0, localrootsize = 0;
    if (db->header.by_seq_root) {
        seqrootsize = ROOT_BASE_SIZE + db->header.by_seq_root->reduce_value.size;
    }
    if (db->header.by_id_root) {
        idrootsize = ROOT_BASE_SIZE + db->header.by_id_root->reduce_value.size;
    }
    if (db->header.local_docs_root) {
        localrootsize = ROOT_BASE_SIZE + db->header.local_docs_root->reduce_value.size;
    }
    writebuf.size = sizeof(raw_file_header) + seqrootsize + idrootsize + localrootsize;
    writebuf.buf = (char *) calloc(1, writebuf.size);
    raw_file_header* header = (raw_file_header*)writebuf.buf;
    header->version = encode_raw08(COUCH_DISK_VERSION);
    header->update_seq = encode_raw48(db->header.update_seq);
    header->purge_seq = encode_raw48(db->header.purge_seq);
    header->purge_ptr = encode_raw48(db->header.purge_ptr);
    header->seqrootsize = encode_raw16((uint16_t)seqrootsize);
    header->idrootsize = encode_raw16((uint16_t)idrootsize);
    header->localrootsize = encode_raw16((uint16_t)localrootsize);
    uint8_t *root = (uint8_t*)(header + 1);
    encode_root(root, db->header.by_seq_root);
    root += seqrootsize;
    encode_root(root, db->header.by_id_root);
    root += idrootsize;
    encode_root(root, db->header.local_docs_root);
    off_t pos;
    couchstore_error_t errcode = db_write_header(&db->file, &writebuf, &pos);
    if (errcode == COUCHSTORE_SUCCESS) {
        db->header.position = pos;
    }
    free(writebuf.buf);
    return errcode;
}

static couchstore_error_t create_header(Db *db)
{
    db->header.disk_version = COUCH_DISK_VERSION;
    db->header.update_seq = 0;
    db->header.by_id_root = NULL;
    db->header.by_seq_root = NULL;
    db->header.local_docs_root = NULL;
    db->header.purge_seq = 0;
    db->header.purge_ptr = 0;
    db->header.position = 0;
    return write_header(db);
}

LIBCOUCHSTORE_API
uint64_t couchstore_get_header_position(Db *db)
{
    return db->header.position;
}

LIBCOUCHSTORE_API
couchstore_error_t couchstore_commit(Db *db)
{
    off_t curpos = db->file.pos;
    sized_buf zerobyte = {"\0", 1};
    size_t seqrootsize = 0, idrootsize = 0, localrootsize = 0;
    if (db->header.by_seq_root) {
        seqrootsize = 12 + db->header.by_seq_root->reduce_value.size;
    }
    if (db->header.by_id_root) {
        idrootsize = 12 + db->header.by_id_root->reduce_value.size;
    }
    if (db->header.local_docs_root) {
        localrootsize = 12 + db->header.local_docs_root->reduce_value.size;
    }
    db->file.pos += 25 + seqrootsize + idrootsize + localrootsize;
    //Extend file size to where end of header will land before we do first sync
    db_write_buf(&db->file, &zerobyte, NULL, NULL);

    couchstore_error_t errcode = db->file.ops->sync(db->file.handle);

    //Set the pos back to where it was when we started to write the real header.
    db->file.pos = curpos;
    if (errcode == COUCHSTORE_SUCCESS) {
        errcode = write_header(db);
    }

    if (errcode == COUCHSTORE_SUCCESS) {
        errcode = db->file.ops->sync(db->file.handle);
    }

    return errcode;
}

LIBCOUCHSTORE_API
couchstore_error_t couchstore_open_db(const char *filename,
                                      couchstore_open_flags flags,
                                      Db **pDb)
{
    return couchstore_open_db_ex(filename, flags,
                                 couchstore_get_default_file_ops(), pDb);
}

LIBCOUCHSTORE_API
couchstore_error_t couchstore_open_db_ex(const char *filename,
                                         couchstore_open_flags flags,
                                         const couch_file_ops *ops,
                                         Db **pDb)
{
    couchstore_error_t errcode = COUCHSTORE_SUCCESS;
    Db *db;
    int openflags;

<<<<<<< HEAD
    /* Sanity check input parameters */
    if (filename == NULL || pDb == NULL || ops == NULL ||
            ops->version != 3 || ops->constructor == NULL || ops->open == NULL ||
            ops->close == NULL || ops->pread == NULL ||
            ops->pwrite == NULL || ops->goto_eof == NULL ||
            ops->sync == NULL || ops->destructor == NULL ||
            ((flags & COUCHSTORE_OPEN_FLAG_RDONLY) &&
             (flags & COUCHSTORE_OPEN_FLAG_CREATE))) {
=======
    if ((flags & COUCHSTORE_OPEN_FLAG_RDONLY) &&
        (flags & COUCHSTORE_OPEN_FLAG_CREATE)) {
>>>>>>> 8db9bae7
        return COUCHSTORE_ERROR_INVALID_ARGUMENTS;
    }

    if ((db = calloc(1, sizeof(Db))) == NULL) {
        return COUCHSTORE_ERROR_ALLOC_FAIL;
    }

    if (flags & COUCHSTORE_OPEN_FLAG_RDONLY) {
        openflags = O_RDONLY;
    } else {
        openflags = O_RDWR;
    }

    if (flags & COUCHSTORE_OPEN_FLAG_CREATE) {
        openflags |= O_CREAT;
    }
    
    error_pass(tree_file_open(&db->file, filename, openflags, ops));

    if ((db->file.pos = db->file.ops->goto_eof(db->file.handle)) == 0) {
        /* This is an empty file. Create a new fileheader unless the
         * user wanted a read-only version of the file
         */
        if (flags & COUCHSTORE_OPEN_FLAG_RDONLY) {
            error_pass(COUCHSTORE_ERROR_NO_HEADER);
        } else {
            error_pass(create_header(db));
        }
    } else {
        error_pass(find_header(db));
    }

    *pDb = db;
    return COUCHSTORE_SUCCESS;

cleanup:
    couchstore_close_db(db);
    return errcode;
}

LIBCOUCHSTORE_API
couchstore_error_t couchstore_close_db(Db *db)
{
<<<<<<< HEAD
    if(db == NULL) {
        return COUCHSTORE_SUCCESS;
    }

    if (db->file_ops) {
        db->file_ops->close(db->file_handle);
        db->file_ops->destructor(db->file_handle);
    }
    free((char*)db->filename);
=======
    tree_file_close(&db->file);
>>>>>>> 8db9bae7

    free(db->header.by_id_root);
    free(db->header.by_seq_root);
    free(db->header.local_docs_root);

    memset(db, 0xa5, sizeof(*db));
    free(db);

    return COUCHSTORE_SUCCESS;
}

LIBCOUCHSTORE_API
const char* couchstore_get_db_filename(Db *db) {
    return db->file.path;
}

DocInfo* couchstore_alloc_docinfo(const sized_buf *id, const sized_buf *rev_meta) {
    size_t size = sizeof(DocInfo);
    if (id) {
        size += id->size;
    }
    if (rev_meta) {
        size += rev_meta->size;
    }
    DocInfo* docInfo = malloc(size);
    if (!docInfo) {
        return NULL;
    }
    memset(docInfo, 0, sizeof(DocInfo));
    char *extra = (char *)docInfo + sizeof(DocInfo);
    if (id) {
        memcpy(extra, id->buf, id->size);
        docInfo->id.buf = extra;
        docInfo->id.size = id->size;
        extra += id->size;
    }
    if (rev_meta) {
        memcpy(extra, rev_meta->buf, rev_meta->size);
        docInfo->rev_meta.buf = extra;
        docInfo->rev_meta.size = rev_meta->size;
    }
    return docInfo;
}

LIBCOUCHSTORE_API
void couchstore_free_docinfo(DocInfo *docinfo)
{
    free(docinfo);
}

LIBCOUCHSTORE_API
void couchstore_free_document(Doc *doc)
{
<<<<<<< HEAD
=======
    if (doc) {
        char *offset = (char *) (&((fatbuf *) NULL)->buf);
        fatbuf_free((fatbuf *) ((char *)doc - (char *)offset));
    }
}

static couchstore_error_t by_seq_read_docinfo(DocInfo **pInfo, sized_buf *k, sized_buf *v)
{
>>>>>>> 8db9bae7
    const raw_seq_index_value *raw = (const raw_seq_index_value*)v->buf;
    ssize_t extraSize = v->size - sizeof(*raw);
    if (extraSize < 0) {
        return COUCHSTORE_ERROR_CORRUPT;
    }

    uint32_t idsize, datasize;
    decode_kv_length(&raw->sizes, &idsize, &datasize);
    uint64_t bp = decode_raw48(raw->bp);
    int deleted = (bp & BP_DELETED_FLAG) != 0;
    bp &= ~BP_DELETED_FLAG;
    uint8_t content_meta = decode_raw08(raw->content_meta);
<<<<<<< HEAD
    uint64_t rev_seq = decode_raw48(raw->rev_seq);
    uint64_t db_seq = decode_sequence_key(k);

    DocInfo* docInfo = malloc(sizeof(DocInfo) + extraSize);
    if (!docInfo) {
        return COUCHSTORE_ERROR_ALLOC_FAIL;
    }
    char *rbuf = (char *) docInfo;
    memcpy(rbuf + sizeof(DocInfo), v->buf + sizeof(*raw), extraSize);
    *pInfo = docInfo;
=======
    uint32_t rev_seq = decode_raw32(raw->rev_seq);
    uint64_t db_seq = decode_sequence_key(k);

    sized_buf id = {v->buf + sizeof(*raw), idsize};
    sized_buf rev_meta = {id.buf + idsize, extraSize - id.size};
    DocInfo* docInfo = couchstore_alloc_docinfo(&id, &rev_meta);
    if (!docInfo) {
        return COUCHSTORE_ERROR_ALLOC_FAIL;
    }
    
>>>>>>> 8db9bae7
    docInfo->db_seq = db_seq;
    docInfo->rev_seq = rev_seq;
    docInfo->deleted = deleted;
    docInfo->bp = bp;
    docInfo->size = datasize;
    docInfo->content_meta = content_meta;
    *pInfo = docInfo;
    return COUCHSTORE_SUCCESS;
}

static couchstore_error_t by_id_read_docinfo(DocInfo **pInfo, sized_buf *k, sized_buf *v)
{
    const raw_id_index_value *raw = (const raw_id_index_value*)v->buf;
    ssize_t revMetaSize = v->size - sizeof(*raw);
    if (revMetaSize < 0) {
        return COUCHSTORE_ERROR_CORRUPT;
    }

    uint32_t datasize, deleted;
    uint8_t content_meta;
<<<<<<< HEAD
    uint64_t bp, seq, revnum;
=======
    uint64_t bp, seq;
>>>>>>> 8db9bae7

    seq = decode_raw48(raw->db_seq);
    datasize = decode_raw32(raw->size);
    bp = decode_raw48(raw->bp);
    deleted = (bp & BP_DELETED_FLAG) != 0;
    bp &= ~BP_DELETED_FLAG;
    content_meta = decode_raw08(raw->content_meta);
<<<<<<< HEAD
    revnum = decode_raw48(raw->rev_seq);

    DocInfo* docInfo = malloc(sizeof(DocInfo) + revMetaSize + k->size);
    if (!docInfo) {
        return COUCHSTORE_ERROR_ALLOC_FAIL;
    }
    char *rbuf = (char *) docInfo;
    memcpy(rbuf + sizeof(DocInfo), v->buf + sizeof(*raw), revMetaSize);
    *pInfo = docInfo;
=======
    revnum = decode_raw32(raw->rev_seq);

    sized_buf rev_meta = {v->buf + sizeof(*raw), revMetaSize};
    DocInfo* docInfo = couchstore_alloc_docinfo(k, &rev_meta);
    if (!docInfo) {
        return COUCHSTORE_ERROR_ALLOC_FAIL;
    }

>>>>>>> 8db9bae7
    docInfo->db_seq = seq;
    docInfo->rev_seq = revnum;
    docInfo->deleted = deleted;
    docInfo->bp = bp;
    docInfo->size = datasize;
    docInfo->content_meta = content_meta;
<<<<<<< HEAD
    docInfo->rev_meta.buf = rbuf + sizeof(DocInfo);
    docInfo->rev_meta.size = revMetaSize;
    docInfo->id.buf = docInfo->rev_meta.buf + docInfo->rev_meta.size;
    docInfo->id.size = k->size;
    memcpy(docInfo->id.buf, k->buf, k->size);
    return 0;
=======
    *pInfo = docInfo;
    return COUCHSTORE_SUCCESS;
>>>>>>> 8db9bae7
}

//Fill in doc from reading file.
static couchstore_error_t bp_to_doc(Doc **pDoc, Db *db, off_t bp, couchstore_open_options options)
{
    couchstore_error_t errcode = COUCHSTORE_SUCCESS;
    int bodylen = 0;
    char *docbody = NULL;
    fatbuf *docbuf = NULL;

    if (options & DECOMPRESS_DOC_BODIES) {
        bodylen = pread_compressed(&db->file, bp, &docbody);
    } else {
        bodylen = pread_bin(&db->file, bp, &docbody);
    }

    error_unless(bodylen >= 0, bodylen);    // if bodylen is negative it's an error code
    error_unless(docbody || bodylen == 0, COUCHSTORE_ERROR_READ);

    error_unless(docbuf = fatbuf_alloc(sizeof(Doc) + bodylen), COUCHSTORE_ERROR_ALLOC_FAIL);
    *pDoc = (Doc *) fatbuf_get(docbuf, sizeof(Doc));

    if (bodylen == 0) { //Empty doc
        (*pDoc)->data.buf = NULL;
        (*pDoc)->data.size = 0;
        return 0;
    }

    (*pDoc)->data.buf = (char *) fatbuf_get(docbuf, bodylen);
    (*pDoc)->data.size = bodylen;
    memcpy((*pDoc)->data.buf, docbody, bodylen);

cleanup:
    free(docbody);
    if (errcode < 0) {
        fatbuf_free(docbuf);
    }
    return errcode;
}

static couchstore_error_t docinfo_fetch_by_id(couchfile_lookup_request *rq,
                                              void *k,
                                              sized_buf *v)
{
    sized_buf *id = (sized_buf *) k;
    DocInfo **pInfo = (DocInfo **) rq->callback_ctx;
    if (v == NULL) {
        return COUCHSTORE_ERROR_DOC_NOT_FOUND;
    }
    return by_id_read_docinfo(pInfo, id, v);
}

static couchstore_error_t docinfo_fetch_by_seq(couchfile_lookup_request *rq,
                                               void *k,
                                               sized_buf *v)
{
    sized_buf *id = (sized_buf *) k;
    DocInfo **pInfo = (DocInfo **) rq->callback_ctx;
    if (v == NULL) {
        return COUCHSTORE_ERROR_DOC_NOT_FOUND;
    }
    return by_seq_read_docinfo(pInfo, id, v);
}

LIBCOUCHSTORE_API
couchstore_error_t couchstore_docinfo_by_id(Db *db,
                                            const void *id,
                                            size_t idlen,
                                            DocInfo **pInfo)
{
    sized_buf key;
    sized_buf *keylist = &key;
    couchfile_lookup_request rq;
    sized_buf cmptmp;
    couchstore_error_t errcode;

    if (db->header.by_id_root == NULL) {
        return COUCHSTORE_ERROR_DOC_NOT_FOUND;
    }

    key.buf = (char *) id;
    key.size = idlen;

    rq.cmp.compare = ebin_cmp;
    rq.cmp.arg = &cmptmp;
    rq.file = &db->file;
    rq.num_keys = 1;
    rq.keys = &keylist;
    rq.callback_ctx = pInfo;
    rq.fetch_callback = docinfo_fetch_by_id;
    rq.node_callback = NULL;
    rq.fold = 0;

    errcode = btree_lookup(&rq, db->header.by_id_root->pointer);
    if (errcode == COUCHSTORE_SUCCESS) {
        if (*pInfo == NULL) {
            errcode = COUCHSTORE_ERROR_DOC_NOT_FOUND;
        }
    }
    return errcode;
}

LIBCOUCHSTORE_API
couchstore_error_t couchstore_docinfo_by_sequence(Db *db,
                                                  uint64_t sequence,
                                                  DocInfo **pInfo)
{
    sized_buf key;
    sized_buf *keylist = &key;
    couchfile_lookup_request rq;
    sized_buf cmptmp;
    couchstore_error_t errcode;

    if (db->header.by_id_root == NULL) {
        return COUCHSTORE_ERROR_DOC_NOT_FOUND;
    }

    sequence = htonll(sequence);
    key.buf = (char *)&sequence + 2;
    key.size = 6;

    rq.cmp.compare = seq_cmp;
    rq.cmp.arg = &cmptmp;
    rq.file = &db->file;
    rq.num_keys = 1;
    rq.keys = &keylist;
    rq.callback_ctx = pInfo;
    rq.fetch_callback = docinfo_fetch_by_seq;
    rq.node_callback = NULL;
    rq.fold = 0;

    errcode = btree_lookup(&rq, db->header.by_seq_root->pointer);
    if (errcode == COUCHSTORE_SUCCESS) {
        if (*pInfo == NULL) {
            errcode = COUCHSTORE_ERROR_DOC_NOT_FOUND;
        }
    }
    return errcode;
}

LIBCOUCHSTORE_API
couchstore_error_t couchstore_open_doc_with_docinfo(Db *db,
                                                    DocInfo *docinfo,
                                                    Doc **pDoc,
                                                    couchstore_open_options options)
{
    couchstore_error_t errcode;

    *pDoc = NULL;
    if (docinfo->bp == 0) {
        return COUCHSTORE_ERROR_DOC_NOT_FOUND;
    }

    if (!(docinfo->content_meta & COUCH_DOC_IS_COMPRESSED)) {
        options &= ~DECOMPRESS_DOC_BODIES;
    }

    errcode = bp_to_doc(pDoc, db, docinfo->bp, options);
    if (errcode == COUCHSTORE_SUCCESS) {
        (*pDoc)->id.buf = docinfo->id.buf;
        (*pDoc)->id.size = docinfo->id.size;
    }

    return errcode;
}

LIBCOUCHSTORE_API
couchstore_error_t couchstore_open_document(Db *db,
                                            const void *id,
                                            size_t idlen,
                                            Doc **pDoc,
                                            couchstore_open_options options)
{
    couchstore_error_t errcode;
    DocInfo *info;

    *pDoc = NULL;
    errcode = couchstore_docinfo_by_id(db, id, idlen, &info);
    if (errcode == COUCHSTORE_SUCCESS) {
        errcode = couchstore_open_doc_with_docinfo(db, info, pDoc, options);
        if (errcode == COUCHSTORE_SUCCESS) {
            (*pDoc)->id.buf = (char *) id;
            (*pDoc)->id.size = idlen;
        }

        couchstore_free_docinfo(info);
    }

    return errcode;
}

// context info passed to lookup_callback via btree_lookup
typedef struct {
    Db *db;
    couchstore_docinfos_options options;
    couchstore_changes_callback_fn callback;
    void* callback_context;
    int by_id;
    int depth;
    couchstore_walk_tree_callback_fn walk_callback;
} lookup_context;

// btree_lookup callback, called while iterating keys
static couchstore_error_t lookup_callback(couchfile_lookup_request *rq,
                                          void *k, sized_buf *v)
{
    if (v == NULL) {
        return COUCHSTORE_SUCCESS;
    }

    const lookup_context *context = rq->callback_ctx;
    sized_buf *seqterm = (sized_buf *) k;
    DocInfo *docinfo = NULL;
    couchstore_error_t errcode;
    if (context->by_id) {
        errcode = by_id_read_docinfo(&docinfo, seqterm, v);
    } else {
        errcode = by_seq_read_docinfo(&docinfo, seqterm, v);
    }
    if (errcode == COUCHSTORE_ERROR_CORRUPT && (context->options & COUCHSTORE_INCLUDE_CORRUPT_DOCS)) {
        // Invoke callback even if doc info is corrupted/unreadable, if magic flag is set
        docinfo = calloc(sizeof(DocInfo), 1);
        docinfo->id = *seqterm;
        docinfo->rev_meta = *v;
    } else if (errcode) {
        return errcode;
    }

    if ((context->options & COUCHSTORE_DELETES_ONLY) && docinfo->deleted == 0) {
        couchstore_free_docinfo(docinfo);
        return COUCHSTORE_SUCCESS;
    }

    if ((context->options & COUCHSTORE_NO_DELETES) && docinfo->deleted == 1) {
        couchstore_free_docinfo(docinfo);
        return COUCHSTORE_SUCCESS;
    }

    if (context->walk_callback) {
        errcode = context->walk_callback(context->db,
                                         context->depth,
                                         docinfo,
                                         0,
                                         NULL,
                                         context->callback_context);
    } else {
        errcode = context->callback(context->db, docinfo, context->callback_context);
    }
    if (errcode <= 0) {
        couchstore_free_docinfo(docinfo);
    } else {
        // User requested docinfo not be freed, don't free it, return success
        return COUCHSTORE_SUCCESS;
    }
    return errcode;
}

LIBCOUCHSTORE_API
couchstore_error_t couchstore_changes_since(Db *db,
                                            uint64_t since,
                                            couchstore_docinfos_options options,
                                            couchstore_changes_callback_fn callback,
                                            void *ctx)
{
    char since_termbuf[6];
    sized_buf since_term;
    sized_buf *keylist = &since_term;
    lookup_context cbctx = {db, options, callback, ctx, 0, 0, NULL};
    couchfile_lookup_request rq;
    sized_buf cmptmp;
    couchstore_error_t errcode;

    if (db->header.by_seq_root == NULL) {
        return COUCHSTORE_SUCCESS;
    }

    since_term.buf = since_termbuf;
    since_term.size = 6;
    *(raw_48*)since_term.buf = encode_raw48(since);

    rq.cmp.compare = seq_cmp;
    rq.cmp.arg = &cmptmp;
    rq.file = &db->file;
    rq.num_keys = 1;
    rq.keys = &keylist;
    rq.callback_ctx = &cbctx;
    rq.fetch_callback = lookup_callback;
    rq.node_callback = NULL;
    rq.fold = 1;

    errcode = btree_lookup(&rq, db->header.by_seq_root->pointer);
    return errcode;
}

LIBCOUCHSTORE_API
couchstore_error_t couchstore_all_docs(Db *db,
                                       const sized_buf* startKeyPtr,
                                       couchstore_docinfos_options options,
                                       couchstore_changes_callback_fn callback,
                                       void *ctx)
{
    sized_buf startKey = {NULL, 0};
    sized_buf *keylist = &startKey;
    lookup_context cbctx = {db, options, callback, ctx, 1, 0, NULL};
    couchfile_lookup_request rq;
    sized_buf cmptmp;
    couchstore_error_t errcode;

    if (db->header.by_id_root == NULL) {
        return COUCHSTORE_SUCCESS;
    }

    if (startKeyPtr) {
        startKey = *startKeyPtr;
    }

    rq.cmp.compare = ebin_cmp;
    rq.cmp.arg = &cmptmp;
    rq.file = &db->file;
    rq.num_keys = 1;
    rq.keys = &keylist;
    rq.callback_ctx = &cbctx;
    rq.fetch_callback = lookup_callback;
    rq.node_callback = NULL;
    rq.fold = 1;

    errcode = btree_lookup(&rq, db->header.by_id_root->pointer);
    return errcode;
}

static couchstore_error_t walk_node_callback(struct couchfile_lookup_request *rq,
                                                 uint64_t subtreeSize,
                                                 const sized_buf *reduceValue)
{
    lookup_context* context = rq->callback_ctx;
    if (reduceValue) {
        int result = context->walk_callback(context->db,
                                            context->depth,
                                            NULL,
                                            subtreeSize,
                                            reduceValue,
                                            context->callback_context);
        context->depth++;
        if (result < 0)
            return result;
    } else {
        context->depth--;
    }
    return COUCHSTORE_SUCCESS;
}

static
couchstore_error_t couchstore_walk_tree(Db *db,
                                        int by_id,
                                        const node_pointer* root,
                                        const sized_buf* startKeyPtr,
                                        couchstore_docinfos_options options,
                                        int (*compare)(const sized_buf *k1, const sized_buf *k2),
                                        couchstore_walk_tree_callback_fn callback,
                                        void *ctx)
{
    couchstore_error_t errcode;

    if (root == NULL) {
        return COUCHSTORE_SUCCESS;
    }

    // Invoke the callback on the root node:
    errcode = callback(db, 0, NULL,
                       root->subtreesize,
                       &root->reduce_value,
                       ctx);
    if (errcode < 0) {
        return errcode;
    }

    sized_buf startKey = {NULL, 0};
    if (startKeyPtr) {
        startKey = *startKeyPtr;
    }
    sized_buf *keylist = &startKey;

    lookup_context lookup_ctx = {db, options, NULL, ctx, by_id, 1, callback};
    sized_buf cmptmp;
    couchfile_lookup_request rq;
    
    rq.cmp.compare = compare;
    rq.cmp.arg = &cmptmp;
    rq.db = db;
    rq.num_keys = 1;
    rq.keys = &keylist;
    rq.callback_ctx = &lookup_ctx;
    rq.fetch_callback = lookup_callback;
    rq.node_callback = walk_node_callback;
    rq.fold = 1;

    return btree_lookup(&rq, root->pointer);
}

LIBCOUCHSTORE_API
couchstore_error_t couchstore_walk_id_tree(Db *db,
                                           const sized_buf* startDocID,
                                           couchstore_docinfos_options options,
                                           couchstore_walk_tree_callback_fn callback,
                                           void *ctx)
{
    return couchstore_walk_tree(db, 1, db->header.by_id_root, startDocID,
                                options, ebin_cmp, callback, ctx);
}

LIBCOUCHSTORE_API
couchstore_error_t couchstore_walk_seq_tree(Db *db,
                                           uint64_t startSequence,
                                           couchstore_docinfos_options options,
                                           couchstore_walk_tree_callback_fn callback,
                                           void *ctx)
{
    raw_48 start_termbuf = encode_raw48(startSequence);
    sized_buf start_term = {(char*)&start_termbuf, 6};

    return couchstore_walk_tree(db, 0, db->header.by_seq_root, &start_term,
                                options, seq_cmp, callback, ctx);
}

static int id_ptr_cmp(const void *a, const void *b)
{
    sized_buf **buf1 = (sized_buf**) a;
    sized_buf **buf2 = (sized_buf**) b;
    return ebin_cmp(*buf1, *buf2);
}

static int seq_ptr_cmp(const void *a, const void *b)
{
    sized_buf **buf1 = (sized_buf**) a;
    sized_buf **buf2 = (sized_buf**) b;
    return seq_cmp(*buf1, *buf2);
}

// Common subroutine of couchstore_docinfos_by_{ids, sequence}
static couchstore_error_t iterate_docinfos(Db *db,
                                           const sized_buf keys[],
                                           unsigned numDocs,
                                           node_pointer *tree,
                                           int (*key_ptr_compare)(const void *, const void *),
                                           int (*key_compare)(const sized_buf *k1, const sized_buf *k2),
                                           couchstore_changes_callback_fn callback,
                                           int fold,
                                           void *ctx)
{
    // Nothing to do if the tree is empty
    if (tree == NULL) {
        return COUCHSTORE_SUCCESS;
    }
    
    // Create an array of *pointers to* sized_bufs, which is what btree_lookup wants:
    const sized_buf **keyptrs = malloc(numDocs * sizeof(sized_buf*));
    if (!keyptrs) {
        return COUCHSTORE_ERROR_ALLOC_FAIL;
    }
    unsigned i;
    for (i = 0; i< numDocs; ++i) {
        keyptrs[i] = &keys[i];
    }
    if (!fold) {
        // Sort the key pointers:
        qsort(keyptrs, numDocs, sizeof(keyptrs[0]), key_ptr_compare);
    }

    // Construct the lookup request:
    lookup_context cbctx = {db, 0, callback, ctx, (tree == db->header.by_id_root), 0, NULL};
    couchfile_lookup_request rq;
    sized_buf cmptmp;
    rq.cmp.compare = key_compare;
    rq.cmp.arg = &cmptmp;
    rq.file = &db->file;
    rq.num_keys = numDocs;
    rq.keys = (sized_buf**) keyptrs;
    rq.callback_ctx = &cbctx;
    rq.fetch_callback = lookup_callback;
    rq.node_callback = NULL;
    rq.fold = fold;
    
    // Go!
    couchstore_error_t errcode = btree_lookup(&rq, tree->pointer);
    
    free(keyptrs);
    return errcode;
}

LIBCOUCHSTORE_API
couchstore_error_t couchstore_docinfos_by_id(Db *db,
                                             const sized_buf ids[],
                                             unsigned numDocs,
                                             couchstore_docinfos_options options,
                                             couchstore_changes_callback_fn callback,
                                             void *ctx)
{
    return iterate_docinfos(db, ids, numDocs,
                            db->header.by_id_root, id_ptr_cmp, ebin_cmp,
                            callback,
                            (options & RANGES) != 0,
                            ctx);
}

LIBCOUCHSTORE_API
couchstore_error_t couchstore_docinfos_by_sequence(Db *db,
                                                   const uint64_t sequence[],
                                                   unsigned numDocs,
                                                   couchstore_docinfos_options options,
                                                   couchstore_changes_callback_fn callback,
                                                   void *ctx)
{
    // Create the array of keys:
    sized_buf *keylist = malloc(numDocs * sizeof(sized_buf));
    raw_by_seq_key *keyvalues = malloc(numDocs * sizeof(raw_by_seq_key));
    couchstore_error_t errcode;
    error_unless(keylist && keyvalues, COUCHSTORE_ERROR_ALLOC_FAIL);
    unsigned i;
    for (i = 0; i< numDocs; ++i) {
        keyvalues[i].sequence = encode_raw48(sequence[i]);
        keylist[i].buf = (void*) &keyvalues[i];
        keylist[i].size = sizeof(keyvalues[i]);
    }
    
    error_pass(iterate_docinfos(db, keylist, numDocs,
                                db->header.by_seq_root, seq_ptr_cmp, seq_cmp,
                                callback,
                                (options & RANGES) != 0,
                                ctx));
cleanup:
    free(keylist);
    free(keyvalues);
    return errcode;
}

LIBCOUCHSTORE_API
couchstore_error_t couchstore_db_info(Db *db, DbInfo* dbinfo) {
<<<<<<< HEAD
    const node_pointer *id_root = db->header.by_id_root;
    const node_pointer *seq_root = db->header.by_seq_root;
    const node_pointer *local_root = db->header.local_docs_root;
    dbinfo->filename = db->filename;
    dbinfo->header_position = db->header.position;
    dbinfo->last_sequence = db->header.update_seq;
    dbinfo->deleted_count = dbinfo->doc_count = dbinfo->space_used = 0;
    if (id_root) {
        raw_by_id_reduce* id_reduce = (raw_by_id_reduce*) id_root->reduce_value.buf;
        dbinfo->doc_count = decode_raw40(id_reduce->notdeleted);
        dbinfo->deleted_count = decode_raw40(id_reduce->deleted);
        dbinfo->space_used = decode_raw48(id_reduce->size);
        dbinfo->space_used += id_root->subtreesize;
    }
    if(seq_root) {
        dbinfo->space_used += seq_root->subtreesize;
    }
    if(local_root) {
        dbinfo->space_used += local_root->subtreesize;
=======
    const node_pointer *root = db->header.by_id_root;
    dbinfo->filename = db->file.path;
    dbinfo->header_position = db->header.position;
    dbinfo->last_sequence = db->header.update_seq;
    if (root) {
        const raw_by_id_reduce *reduce = (const raw_by_id_reduce*) root->reduce_value.buf;
        dbinfo->doc_count = decode_raw40(reduce->notdeleted);
        dbinfo->deleted_count = decode_raw40(reduce->deleted);
        dbinfo->space_used = decode_raw48(reduce->size);
    } else {
        dbinfo->deleted_count = dbinfo->doc_count = dbinfo->space_used = 0;
>>>>>>> 8db9bae7
    }
    return COUCHSTORE_SUCCESS;
}

static couchstore_error_t local_doc_fetch(couchfile_lookup_request *rq,
                                          void *k,
                                          sized_buf *v)
{
    sized_buf *id = (sized_buf *) k;
    LocalDoc **lDoc = (LocalDoc **) rq->callback_ctx;
    LocalDoc *dp;

    if (!v) {
        *lDoc = NULL;
        return COUCHSTORE_SUCCESS;
    }
    fatbuf *ldbuf = fatbuf_alloc(sizeof(LocalDoc) + id->size + v->size);
    if (ldbuf == NULL) {
        return COUCHSTORE_ERROR_ALLOC_FAIL;
    }

    dp = *lDoc = (LocalDoc *) fatbuf_get(ldbuf, sizeof(LocalDoc));
    dp->id.buf = (char *) fatbuf_get(ldbuf, id->size);
    dp->id.size = id->size;

    dp->json.buf = (char *) fatbuf_get(ldbuf, v->size);
    dp->json.size = v->size;

    dp->deleted = 0;

    memcpy(dp->id.buf, id->buf, id->size);
    memcpy(dp->json.buf, v->buf, v->size);

    return COUCHSTORE_SUCCESS;
}

LIBCOUCHSTORE_API
couchstore_error_t couchstore_open_local_document(Db *db,
                                                  const void *id,
                                                  size_t idlen,
                                                  LocalDoc **pDoc)
{
    sized_buf key;
    sized_buf *keylist = &key;
    couchfile_lookup_request rq;
    sized_buf cmptmp;
    couchstore_error_t errcode;

    if (db->header.local_docs_root == NULL) {
        return COUCHSTORE_ERROR_DOC_NOT_FOUND;
    }

    key.buf = (char *) id;
    key.size = idlen;

    rq.cmp.compare = ebin_cmp;
    rq.cmp.arg = &cmptmp;
    rq.file = &db->file;
    rq.num_keys = 1;
    rq.keys = &keylist;
    rq.callback_ctx = pDoc;
    rq.fetch_callback = local_doc_fetch;
    rq.node_callback = NULL;
    rq.fold = 0;

    errcode = btree_lookup(&rq, db->header.local_docs_root->pointer);
    if (errcode == COUCHSTORE_SUCCESS) {
        if (*pDoc == NULL) {
            errcode = COUCHSTORE_ERROR_DOC_NOT_FOUND;
        }
    }
    return errcode;
}

LIBCOUCHSTORE_API
couchstore_error_t couchstore_save_local_document(Db *db, LocalDoc *lDoc)
{
    couchstore_error_t errcode;
    couchfile_modify_action ldupdate;
    sized_buf cmptmp;
    node_pointer *nroot = NULL;

    if (lDoc->deleted) {
        ldupdate.type = ACTION_REMOVE;
    } else {
        ldupdate.type = ACTION_INSERT;
    }

    ldupdate.key = &lDoc->id;
    ldupdate.value.data = &lDoc->json;

    couchfile_modify_request rq;
    rq.cmp.compare = ebin_cmp;
    rq.cmp.arg = &cmptmp;
    rq.num_actions = 1;
    rq.actions = &ldupdate;
    rq.fetch_callback = NULL;
    rq.reduce = NULL;
    rq.rereduce = NULL;
    rq.file = &db->file;
    rq.compacting = 0;

    nroot = modify_btree(&rq, db->header.local_docs_root, &errcode);
    if (errcode == COUCHSTORE_SUCCESS && nroot != db->header.local_docs_root) {
        free(db->header.local_docs_root);
        db->header.local_docs_root = nroot;
    }

    return errcode;
}

LIBCOUCHSTORE_API
void couchstore_free_local_document(LocalDoc *lDoc)
{
    if (lDoc) {
        char *offset = (char *) (&((fatbuf *) NULL)->buf);
        fatbuf_free((fatbuf *) ((char *)lDoc - (char *)offset));
    }
}

pthread_key_t os_err_key;
pthread_once_t os_err_init = PTHREAD_ONCE_INIT;

static void os_error_destroy(void* err_ptr) {
    free(err_ptr);
}

static void init_os_error_key(void) {
    pthread_key_create(&os_err_key, os_error_destroy);
}

struct _os_error *get_os_error_store(void) {
    int once = pthread_once(&os_err_init, init_os_error_key);
    assert(once == 0);
    void *ptr;
    if((ptr = pthread_getspecific(os_err_key)) == NULL) {
        ptr = calloc(1, sizeof(struct _os_error));
        pthread_setspecific(os_err_key, ptr);
    }
    return ptr;
}

LIBCOUCHSTORE_API
void couchstore_last_os_error(char* buf, size_t size) {
    struct _os_error *err = get_os_error_store();
#ifndef WINDOWS
    snprintf(buf, size, "errno = %d: `%s'", err->errno_err, strerror(err->errno_err));
#else
    char* win_msg = NULL;
    FormatMessageA(FORMAT_MESSAGE_ALLOCATE_BUFFER |
                   FORMAT_MESSAGE_FROM_SYSTEM |
                   FORMAT_MESSAGE_IGNORE_INSERTS,
                   NULL, err->win_err,
                   MAKELANGID(LANG_NEUTRAL, SUBLANG_DEFAULT),
                   (LPTSTR) &win_msg,
                   0, NULL);
    snprintf(buf, size, "errno = %d: `%s', WINAPI error = %d: `%s'",
                        err->errno_err, strerror(err->errno_err),
                        err->win_err, win_msg);
    LocalFree(win_msg);
#endif
}<|MERGE_RESOLUTION|>--- conflicted
+++ resolved
@@ -47,11 +47,7 @@
         return COUCHSTORE_ERROR_CORRUPT;
     }
 
-<<<<<<< HEAD
-    int header_len = pread_header(db, pos, (char**)&header_buf);
-=======
     int header_len = pread_header(&db->file, pos, (char**)&header_buf);
->>>>>>> 8db9bae7
     if (header_len < 0) {
         error_pass(header_len);
     }
@@ -219,19 +215,9 @@
     Db *db;
     int openflags;
 
-<<<<<<< HEAD
     /* Sanity check input parameters */
-    if (filename == NULL || pDb == NULL || ops == NULL ||
-            ops->version != 3 || ops->constructor == NULL || ops->open == NULL ||
-            ops->close == NULL || ops->pread == NULL ||
-            ops->pwrite == NULL || ops->goto_eof == NULL ||
-            ops->sync == NULL || ops->destructor == NULL ||
-            ((flags & COUCHSTORE_OPEN_FLAG_RDONLY) &&
-             (flags & COUCHSTORE_OPEN_FLAG_CREATE))) {
-=======
     if ((flags & COUCHSTORE_OPEN_FLAG_RDONLY) &&
         (flags & COUCHSTORE_OPEN_FLAG_CREATE)) {
->>>>>>> 8db9bae7
         return COUCHSTORE_ERROR_INVALID_ARGUMENTS;
     }
 
@@ -275,19 +261,7 @@
 LIBCOUCHSTORE_API
 couchstore_error_t couchstore_close_db(Db *db)
 {
-<<<<<<< HEAD
-    if(db == NULL) {
-        return COUCHSTORE_SUCCESS;
-    }
-
-    if (db->file_ops) {
-        db->file_ops->close(db->file_handle);
-        db->file_ops->destructor(db->file_handle);
-    }
-    free((char*)db->filename);
-=======
     tree_file_close(&db->file);
->>>>>>> 8db9bae7
 
     free(db->header.by_id_root);
     free(db->header.by_seq_root);
@@ -341,8 +315,6 @@
 LIBCOUCHSTORE_API
 void couchstore_free_document(Doc *doc)
 {
-<<<<<<< HEAD
-=======
     if (doc) {
         char *offset = (char *) (&((fatbuf *) NULL)->buf);
         fatbuf_free((fatbuf *) ((char *)doc - (char *)offset));
@@ -351,7 +323,6 @@
 
 static couchstore_error_t by_seq_read_docinfo(DocInfo **pInfo, sized_buf *k, sized_buf *v)
 {
->>>>>>> 8db9bae7
     const raw_seq_index_value *raw = (const raw_seq_index_value*)v->buf;
     ssize_t extraSize = v->size - sizeof(*raw);
     if (extraSize < 0) {
@@ -364,19 +335,7 @@
     int deleted = (bp & BP_DELETED_FLAG) != 0;
     bp &= ~BP_DELETED_FLAG;
     uint8_t content_meta = decode_raw08(raw->content_meta);
-<<<<<<< HEAD
     uint64_t rev_seq = decode_raw48(raw->rev_seq);
-    uint64_t db_seq = decode_sequence_key(k);
-
-    DocInfo* docInfo = malloc(sizeof(DocInfo) + extraSize);
-    if (!docInfo) {
-        return COUCHSTORE_ERROR_ALLOC_FAIL;
-    }
-    char *rbuf = (char *) docInfo;
-    memcpy(rbuf + sizeof(DocInfo), v->buf + sizeof(*raw), extraSize);
-    *pInfo = docInfo;
-=======
-    uint32_t rev_seq = decode_raw32(raw->rev_seq);
     uint64_t db_seq = decode_sequence_key(k);
 
     sized_buf id = {v->buf + sizeof(*raw), idsize};
@@ -385,8 +344,7 @@
     if (!docInfo) {
         return COUCHSTORE_ERROR_ALLOC_FAIL;
     }
-    
->>>>>>> 8db9bae7
+
     docInfo->db_seq = db_seq;
     docInfo->rev_seq = rev_seq;
     docInfo->deleted = deleted;
@@ -407,11 +365,7 @@
 
     uint32_t datasize, deleted;
     uint8_t content_meta;
-<<<<<<< HEAD
     uint64_t bp, seq, revnum;
-=======
-    uint64_t bp, seq;
->>>>>>> 8db9bae7
 
     seq = decode_raw48(raw->db_seq);
     datasize = decode_raw32(raw->size);
@@ -419,18 +373,7 @@
     deleted = (bp & BP_DELETED_FLAG) != 0;
     bp &= ~BP_DELETED_FLAG;
     content_meta = decode_raw08(raw->content_meta);
-<<<<<<< HEAD
     revnum = decode_raw48(raw->rev_seq);
-
-    DocInfo* docInfo = malloc(sizeof(DocInfo) + revMetaSize + k->size);
-    if (!docInfo) {
-        return COUCHSTORE_ERROR_ALLOC_FAIL;
-    }
-    char *rbuf = (char *) docInfo;
-    memcpy(rbuf + sizeof(DocInfo), v->buf + sizeof(*raw), revMetaSize);
-    *pInfo = docInfo;
-=======
-    revnum = decode_raw32(raw->rev_seq);
 
     sized_buf rev_meta = {v->buf + sizeof(*raw), revMetaSize};
     DocInfo* docInfo = couchstore_alloc_docinfo(k, &rev_meta);
@@ -438,24 +381,14 @@
         return COUCHSTORE_ERROR_ALLOC_FAIL;
     }
 
->>>>>>> 8db9bae7
     docInfo->db_seq = seq;
     docInfo->rev_seq = revnum;
     docInfo->deleted = deleted;
     docInfo->bp = bp;
     docInfo->size = datasize;
     docInfo->content_meta = content_meta;
-<<<<<<< HEAD
-    docInfo->rev_meta.buf = rbuf + sizeof(DocInfo);
-    docInfo->rev_meta.size = revMetaSize;
-    docInfo->id.buf = docInfo->rev_meta.buf + docInfo->rev_meta.size;
-    docInfo->id.size = k->size;
-    memcpy(docInfo->id.buf, k->buf, k->size);
-    return 0;
-=======
     *pInfo = docInfo;
     return COUCHSTORE_SUCCESS;
->>>>>>> 8db9bae7
 }
 
 //Fill in doc from reading file.
@@ -841,10 +774,10 @@
     lookup_context lookup_ctx = {db, options, NULL, ctx, by_id, 1, callback};
     sized_buf cmptmp;
     couchfile_lookup_request rq;
-    
+
     rq.cmp.compare = compare;
     rq.cmp.arg = &cmptmp;
-    rq.db = db;
+    rq.file = &db->file;
     rq.num_keys = 1;
     rq.keys = &keylist;
     rq.callback_ctx = &lookup_ctx;
@@ -993,11 +926,10 @@
 
 LIBCOUCHSTORE_API
 couchstore_error_t couchstore_db_info(Db *db, DbInfo* dbinfo) {
-<<<<<<< HEAD
     const node_pointer *id_root = db->header.by_id_root;
     const node_pointer *seq_root = db->header.by_seq_root;
     const node_pointer *local_root = db->header.local_docs_root;
-    dbinfo->filename = db->filename;
+    dbinfo->filename = db->file.path;
     dbinfo->header_position = db->header.position;
     dbinfo->last_sequence = db->header.update_seq;
     dbinfo->deleted_count = dbinfo->doc_count = dbinfo->space_used = 0;
@@ -1013,19 +945,6 @@
     }
     if(local_root) {
         dbinfo->space_used += local_root->subtreesize;
-=======
-    const node_pointer *root = db->header.by_id_root;
-    dbinfo->filename = db->file.path;
-    dbinfo->header_position = db->header.position;
-    dbinfo->last_sequence = db->header.update_seq;
-    if (root) {
-        const raw_by_id_reduce *reduce = (const raw_by_id_reduce*) root->reduce_value.buf;
-        dbinfo->doc_count = decode_raw40(reduce->notdeleted);
-        dbinfo->deleted_count = decode_raw40(reduce->deleted);
-        dbinfo->space_used = decode_raw48(reduce->size);
-    } else {
-        dbinfo->deleted_count = dbinfo->doc_count = dbinfo->space_used = 0;
->>>>>>> 8db9bae7
     }
     return COUCHSTORE_SUCCESS;
 }
