/*
 *     Copyright 2017 Couchbase, Inc
 *
 *   Licensed under the Apache License, Version 2.0 (the "License");
 *   you may not use this file except in compliance with the License.
 *   You may obtain a copy of the License at
 *
 *       http://www.apache.org/licenses/LICENSE-2.0
 *
 *   Unless required by applicable law or agreed to in writing, software
 *   distributed under the License is distributed on an "AS IS" BASIS,
 *   WITHOUT WARRANTIES OR CONDITIONS OF ANY KIND, either express or implied.
 *   See the License for the specific language governing permissions and
 *   limitations under the License.
 */

#include "internal.h"
#include "program_getopt.h"
#include "util.h"

#include <libcouchstore/couch_db.h>
#include <cinttypes>
#include <cstdio>
#include <cstdlib>
#include <cstring>
#include <iomanip>
#include <iostream>
#include <sstream>
#include <string>
#include <vector>

static cb::couchstore::ProgramGetopt program_options;

static void usage(int exitcode) {
    std::cerr
            << R"(Usage: couch_dbck [options] "source_filename [destination_filename]

Options:

)" << program_options
            << std::endl
            << std::endl;
    std::exit(exitcode);
}

struct recovery_options {
    // Source file name.
    std::string src_filename;
    // Destination (recovered) file name.
    std::string dst_filename;
    // If set, recover using old data from stale commits.
    bool enable_rewind = false;
    // If set, print out detailed messages.
    bool verbose_msg = false;
    // If set, print verbose messages as JSON objects.
    bool json = false;
};

struct recover_file_hook_param {
    // Number of documents referred to by index.
    uint64_t num_visited_docs = 0;
    // Number of corrupted documents.
    uint64_t num_corrupted_docs = 0;
    // Recovery options.
    recovery_options* options = nullptr;
    // DB handle for source file.
    Db* db_src = nullptr;
};

std::string get_printable_string(const sized_buf& buf) {
    std::string ret;
    for (size_t i=0; i<buf.size; ++i) {
        if (0x20 <= buf.buf[i] && buf.buf[i] <= 0x7d) {
            // Printable character.
            ret += buf.buf[i];
        } else {
            // Otherwise: dump hex.
            std::stringstream ss;
            ss << "(0x" << std::setfill('0') << std::setw(2)
               << std::hex << static_cast<size_t>(buf.buf[i]) << ") ";
            ret += ss.str();
        }
    }
    return ret;
}

static int recover_file_hook(Db*, DocInfo* docinfo, sized_buf, void* ctx) {
    auto* param = reinterpret_cast<recover_file_hook_param*>(ctx);
    if (!docinfo) {
        // End of compaction.
        return 0;
    }

    param->num_visited_docs++;

    couchstore_error_t errcode;
    Doc* cur_doc;

    if (docinfo->deleted) {
        // Deleted doc.
        return 0;
    }

    // Open doc body.
    errcode = couchstore_open_doc_with_docinfo(
            param->db_src, docinfo, &cur_doc, 0x0);
    if (errcode != COUCHSTORE_SUCCESS) {
        // Document is corrupted.
        if (param->options->verbose_msg) {
            std::string fmt;
            if (param->options->json) {
                fmt = "{"
                      R"("type":"corrupted document",)"
                      R"("error code":%d,)"
                      R"("error message":"%s",)"
                      R"("id":"%s",)"
                      R"("bp")" ":%" PRIu64 ","
                      R"("physical size":%zu,)"
                      R"("seq")" ":%" PRIu64
                      "}\n";
            } else {
                fmt = "Corrupted document "
                      "(error code %d, %s): "
                      "id '%s', "
                      "bp %" PRIu64 ", "
                      "physical size %zu, "
                      "seq %" PRIu64
                      "\n";
            }

            fprintf(stdout, fmt.c_str(),
                    errcode, couchstore_strerror(errcode),
                    get_printable_string(docinfo->id).c_str(),
                    docinfo->bp,
                    docinfo->physical_size,
                    docinfo->db_seq);
        }
        param->num_corrupted_docs++;
    } else {
        couchstore_free_document(cur_doc);
    }

    return 0;
}

struct rewind_request {
    // Recovery options.
    recovery_options* options = nullptr;
    // DB handle for source file.
    Db *db_src = nullptr;
    // DB handle for recovered file.
    Db *db_recovered = nullptr;
    // Total number of old documents recovered from all stale commits.
    uint64_t total_num_docs_recovered = 0;
};

struct rewind_hook_param {
    // Recovery options.
    recovery_options* options = nullptr;
    // DB handle for source file.
    Db *db_src = nullptr;
    // DB handle for recovered file.
    Db *db_dst = nullptr;
    // Number of documents recovered from this specific commit.
    uint64_t num_docs_recovered = 0;
};

static int rewind_hook(Db*,
                       int,
                       const DocInfo* doc_info,
                       uint64_t,
                       const sized_buf*,
                       void* ctx) {
    auto* param = reinterpret_cast<rewind_hook_param*>(ctx);
    if (!doc_info) {
        return 0;
    }

    DocInfo* doc_info_dst;
    couchstore_error_t errcode;
    errcode = couchstore_docinfo_by_id(param->db_dst,
                                       doc_info->id.buf,
                                       doc_info->id.size,
                                       &doc_info_dst);
    if (errcode != COUCHSTORE_SUCCESS) {
        // The doc exists in stale commit (of corrupted file) only.
        // Copy it into the destination file.
        Doc* cur_doc;
        errcode = couchstore_open_doc_with_docinfo(
                param->db_src, (DocInfo*)doc_info, &cur_doc, 0x0);
        if (errcode != COUCHSTORE_SUCCESS) {
            return 0;
        }

        if (param->options->verbose_msg) {
            std::string fmt;
            if (param->options->json) {
                fmt = "{"
                      R"("type":"recovered document",)"
                      R"("id":"%s",)"
                      R"("bp")" ":%" PRIu64 ","
                      R"("size")" ":%zu,"
                      R"("seq")" ":%" PRIu64
                      "}\n";
            } else {
                fmt = "Recovered document '%s', "
                      "prev bp %" PRIu64 ", "
                      "prev size %zu, "
                      "prev seq num %" PRIu64
                      "\n";
            }

            fprintf(stdout, fmt.c_str(),
                    get_printable_string(doc_info->id).c_str(),
                    doc_info->bp,
                    doc_info->physical_size,
                    doc_info->db_seq);
        }

        couchstore_save_document(param->db_dst,
                                 cur_doc,
                                 (DocInfo*)doc_info,
                                 COUCHSTORE_SEQUENCE_AS_IS);
        param->num_docs_recovered++;
        couchstore_free_document(cur_doc);
    } else {
        couchstore_free_docinfo(doc_info_dst);
    }
    return 0;
}

static void rewind_and_get_stale_data(rewind_request& rq) {
    couchstore_error_t errcode;
    size_t num_rewind = 0;
    Db *db = nullptr;

<<<<<<< HEAD
    errcode = couchstore_open_db_ex(rq.options->src_filename.c_str(),
                                    COUCHSTORE_OPEN_FLAG_RDONLY,
                                    {},
                                    couchstore_get_default_file_ops(),
                                    &db);
=======
    errcode = couchstore_open_db_ex(
            rq.options->src_filename.c_str(),
            COUCHSTORE_OPEN_FLAG_RDONLY | COUCHSTORE_OPEN_RECOVERY_MODE,
            couchstore_get_default_file_ops(),
            &db);
>>>>>>> b3e75a57

    while (errcode == COUCHSTORE_SUCCESS) {
        errcode = couchstore_rewind_db_header(db);
        if (errcode != COUCHSTORE_SUCCESS) {
            db = nullptr;
            break;
        }
        num_rewind++;

        rewind_hook_param rewind_param;
        rewind_param.options = rq.options;
        rewind_param.db_dst = rq.db_recovered;
        rewind_param.db_src = rq.db_src;

        // Walk ID tree and find any documents
        // that exist in stale commit only.
        couchstore_walk_id_tree(db,
                                nullptr,
                                COUCHSTORE_TOLERATE_CORRUPTION,
                                rewind_hook,
                                &rewind_param);
        if (rewind_param.num_docs_recovered) {
            fprintf(stderr, "%" PRIu64 " documents recovered "
                    "from stale header #%zu.\n",
                    rewind_param.num_docs_recovered,
                    num_rewind);
            rq.total_num_docs_recovered += rewind_param.num_docs_recovered;
        }
    };

    if (!num_rewind) {
        fprintf(stderr, "No stale header to read.\n");
    }

    if (db) {
        couchstore_close_file(db);
        couchstore_free_db(db);
    }
}

static int recover_file(recovery_options& options) {
    fprintf(stderr, "Recover from file %s to file %s\n",
            options.src_filename.c_str(),
            options.dst_filename.c_str());

    if (options.src_filename == options.dst_filename) {
        // Both filenames shouldn't be the same.
        usage(EXIT_FAILURE);
    }

    // Source (may be corrupted) DB.
    Db *db_src = nullptr;
    // DB after recovery.
    Db *db_recovered = nullptr;
    // Another handle for source DB.
    Db *db_src_alt = nullptr;

    couchstore_error_t errcode;
    couchstore_error_t errcode_compaction;
    bool error_detected = false;

    recover_file_hook_param param;
    param.options = &options;

    // Open source file.
<<<<<<< HEAD
    error_pass(couchstore_open_db_ex(options.src_filename.c_str(),
                                     COUCHSTORE_OPEN_FLAG_RDONLY,
                                     {},
                                     couchstore_get_default_file_ops(),
                                     &db_src));

    // Open source file for rewind.
    error_pass(couchstore_open_db_ex(options.src_filename.c_str(),
                                     COUCHSTORE_OPEN_FLAG_RDONLY,
                                     {},
                                     couchstore_get_default_file_ops(),
                                     &db_src_alt));
=======
    error_pass(couchstore_open_db_ex(
            options.src_filename.c_str(),
            COUCHSTORE_OPEN_FLAG_RDONLY | COUCHSTORE_OPEN_RECOVERY_MODE,
            couchstore_get_default_file_ops(),
            &db_src));

    // Open source file for rewind.
    error_pass(couchstore_open_db_ex(
            options.src_filename.c_str(),
            COUCHSTORE_OPEN_FLAG_RDONLY | COUCHSTORE_OPEN_RECOVERY_MODE,
            couchstore_get_default_file_ops(),
            &db_src_alt));
>>>>>>> b3e75a57
    param.db_src = db_src_alt;

    // Compact with recovery mode.
    errcode_compaction =
            couchstore_compact_db_ex(db_src,
                                     options.dst_filename.c_str(),
                                     COUCHSTORE_COMPACT_RECOVERY_MODE,
                                     {},
                                     recover_file_hook,
                                     nullptr,
                                     &param,
                                     couchstore_get_default_file_ops());

    // Open recovered file.
    errcode = couchstore_open_db_ex(options.dst_filename.c_str(),
                                    0x0,
                                    {},
                                    couchstore_get_default_file_ops(),
                                    &db_recovered);
    DbInfo dbinfo;
    couchstore_db_info(db_recovered, &dbinfo);

    if (errcode_compaction == COUCHSTORE_SUCCESS) {
        fprintf(stderr, "No corruption detected in index.\n");
    } else {
        fprintf(stderr,
                "Corrupted index node detected "
                "(error code %d, %s).\n",
                errcode_compaction,
                couchstore_strerror(errcode_compaction));
        error_detected = true;
    }
    fprintf(stderr, "Total %" PRIu64 " documents are referred to by index.\n",
            param.num_visited_docs);

    if (param.num_corrupted_docs) {
        fprintf(stderr, "Total %" PRIu64 " documents corrupted.\n",
                param.num_corrupted_docs);
        error_detected = true;
    } else {
        fprintf(stderr, "No corruption detected in documents.\n");
    }

    fprintf(stderr, "Total %" PRIu64 " documents recovered.\n",
            dbinfo.doc_count);

    // If error detected, and flag is set, traverse stale commits.
    if (error_detected && options.enable_rewind) {
        rewind_request rwrq;
        rwrq.options = &options;
        rwrq.db_recovered = db_recovered;
        rwrq.db_src = db_src_alt;

        fprintf(stderr,
                "We are going to recover missing documents "
                "from stale commits..\n");
        rewind_and_get_stale_data(rwrq);

        if (rwrq.total_num_docs_recovered) {
            fprintf(stderr,
                    "Total %" PRIu64 " documents recovered "
                    "from stale headers.\n",
                    rwrq.total_num_docs_recovered);
            error_pass(couchstore_commit(db_recovered));
        }
    }

cleanup:
    if (db_src) {
        couchstore_close_file(db_src);
        couchstore_free_db(db_src);
    }
    if (db_recovered) {
        couchstore_close_file(db_recovered);
        couchstore_free_db(db_recovered);
    }
    if (db_src_alt) {
        couchstore_close_file(db_src_alt);
        couchstore_free_db(db_src_alt);
    }

    return errcode;
}

int main(int argc, char** argv) {
    recovery_options options;

    program_options.addOption(
            {[&options](auto) { options.enable_rewind = true; },
             's',
             "stale",
             "Recover from stale commits if corruption detected"});

    program_options.addOption({[&options](auto) { options.verbose_msg = true; },
                               'v',
                               "verbose",
                               "Display detailed messages"});

    program_options.addOption(
            {[&options](auto) { options.json = true; },
             'j',
             "json",
             "Display corrupt document info as JSON objects (one per line)"});

    program_options.addOption(
            {[](auto) { usage(EXIT_SUCCESS); }, "help", "This help text "});

    auto arguments =
            program_options.parse(argc, argv, [] { usage(EXIT_FAILURE); });

    if (arguments.size() < 1) {
        // After option fields, one or two more fields
        // (for src/dst files) should exist.
        usage(EXIT_FAILURE);
    }

    options.src_filename = arguments[0];
    if (arguments.size() == 1) {
        // Destination file name is not given, automatically set it.
        options.dst_filename = options.src_filename + ".recovered";
    } else {
        options.dst_filename = arguments[1];
    }

    return recover_file(options) == 0 ? EXIT_SUCCESS : EXIT_FAILURE;
}<|MERGE_RESOLUTION|>--- conflicted
+++ resolved
@@ -234,19 +234,12 @@
     size_t num_rewind = 0;
     Db *db = nullptr;
 
-<<<<<<< HEAD
-    errcode = couchstore_open_db_ex(rq.options->src_filename.c_str(),
-                                    COUCHSTORE_OPEN_FLAG_RDONLY,
-                                    {},
-                                    couchstore_get_default_file_ops(),
-                                    &db);
-=======
     errcode = couchstore_open_db_ex(
             rq.options->src_filename.c_str(),
             COUCHSTORE_OPEN_FLAG_RDONLY | COUCHSTORE_OPEN_RECOVERY_MODE,
+            {},
             couchstore_get_default_file_ops(),
             &db);
->>>>>>> b3e75a57
 
     while (errcode == COUCHSTORE_SUCCESS) {
         errcode = couchstore_rewind_db_header(db);
@@ -312,23 +305,10 @@
     param.options = &options;
 
     // Open source file.
-<<<<<<< HEAD
-    error_pass(couchstore_open_db_ex(options.src_filename.c_str(),
-                                     COUCHSTORE_OPEN_FLAG_RDONLY,
-                                     {},
-                                     couchstore_get_default_file_ops(),
-                                     &db_src));
-
-    // Open source file for rewind.
-    error_pass(couchstore_open_db_ex(options.src_filename.c_str(),
-                                     COUCHSTORE_OPEN_FLAG_RDONLY,
-                                     {},
-                                     couchstore_get_default_file_ops(),
-                                     &db_src_alt));
-=======
     error_pass(couchstore_open_db_ex(
             options.src_filename.c_str(),
             COUCHSTORE_OPEN_FLAG_RDONLY | COUCHSTORE_OPEN_RECOVERY_MODE,
+            {},
             couchstore_get_default_file_ops(),
             &db_src));
 
@@ -336,9 +316,9 @@
     error_pass(couchstore_open_db_ex(
             options.src_filename.c_str(),
             COUCHSTORE_OPEN_FLAG_RDONLY | COUCHSTORE_OPEN_RECOVERY_MODE,
+            {},
             couchstore_get_default_file_ops(),
             &db_src_alt));
->>>>>>> b3e75a57
     param.db_src = db_src_alt;
 
     // Compact with recovery mode.
