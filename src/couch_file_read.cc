/* -*- Mode: C; tab-width: 4; c-basic-offset: 4; indent-tabs-mode: nil -*- */
#include "couchstore_config.h"

#include <fcntl.h>
#include <phosphor/phosphor.h>
#include <platform/cb_malloc.h>
#include <stdio.h>
#include <stdlib.h>
#include <string.h>
#include <platform/compress.h>

#include "bitfield.h"
#include "crc32.h"
#include "crypto.h"
#include "internal.h"
#include "iobuffer.h"
#include "log_last_internal_error.h"
#include "util.h"

#include <gsl/gsl-lite.hpp>

static void stop_trace() {
    PHOSPHOR_INSTANCE.stop();
}

couchstore_error_t tree_file_open(tree_file* file,
                                  const char *filename,
                                  int openflags,
                                  crc_mode_e crc_mode,
                                  FileOpsInterface* ops,
                                  tree_file_options file_options)
{
    if(filename == nullptr || file == nullptr || ops == nullptr) {
        return COUCHSTORE_ERROR_INVALID_ARGUMENTS;
    }

    couchstore_error_t errcode = COUCHSTORE_SUCCESS;

    try {
        *file = {};
        file->crc_mode = crc_mode;
        file->options = file_options;
        file->path = filename;
    } catch (const std::bad_alloc&) {
        error_pass(COUCHSTORE_ERROR_ALLOC_FAIL);
    } catch (const std::exception&) {
        error_pass(COUCHSTORE_ERROR_INVALID_ARGUMENTS);
    }

    if (file_options.buf_io_enabled) {
        buffered_file_ops_params params((openflags == O_RDONLY),
                                        file_options.tracing_enabled,
                                        file_options.write_validation_enabled,
                                        file_options.mprotect_enabled,
                                        file_options.buf_io_read_unit_size,
                                        file_options.buf_io_read_buffers);

        file->ops = couch_get_buffered_file_ops(&file->lastError, ops,
                                                &file->handle, params);
    } else {
        file->ops = ops;
        file->handle = file->ops->constructor(&file->lastError);
    }

    error_unless(file->ops && file->handle, COUCHSTORE_ERROR_ALLOC_FAIL);

    error_pass(file->ops->open(&file->lastError, &file->handle,
                               filename, openflags));
    file->handle_open = true;

    if (file->options.periodic_sync_bytes != 0) {
        error_pass(file->ops->set_periodic_sync(
                file->handle, file->options.periodic_sync_bytes));
    }
    if (file->options.tracing_enabled) {
        error_pass(file->ops->set_tracing_enabled(file->handle));
    }
    if (file->options.write_validation_enabled) {
        error_pass(file->ops->set_write_validation_enabled(file->handle));
    }
    if (file->options.mprotect_enabled) {
        error_pass(file->ops->set_mprotect_enabled(file->handle));
    }
cleanup:
    if (errcode != COUCHSTORE_SUCCESS) {
        (void)file->close();
    }
    return errcode;
}

couchstore_error_t tree_file::close() {
    couchstore_error_t errcode = COUCHSTORE_SUCCESS;
    if (ops && handle) {
        if (handle_open) {
            errcode = ops->close(&lastError, handle);
        }
        ops->destructor(handle);
    }
    ops = nullptr;
    handle = nullptr;
    handle_open = false;
    path.clear();
    cipher.reset();
    cipher_keyid.clear();
    return errcode;
}

tree_file::~tree_file() {
    (void)close();
}

/** Read bytes from the database file, skipping over the header-detection bytes at every block
    boundary. */
static couchstore_error_t read_skipping_prefixes(tree_file *file,
                                                 cs_off_t *pos,
                                                 ssize_t len,
                                                 void *dst) {
    if (*pos % COUCH_BLOCK_SIZE == 0) {
        ++*pos;
    }
    while (len > 0) {
        ssize_t read_size = COUCH_BLOCK_SIZE - (*pos % COUCH_BLOCK_SIZE);
        if (read_size > len) {
            read_size = len;
        }
        ssize_t got_bytes = file->ops->pread(&file->lastError, file->handle,
                                             dst, read_size, *pos);
        if (got_bytes < 0) {
            return (couchstore_error_t) got_bytes;
        } else if (got_bytes == 0) {
            return COUCHSTORE_ERROR_READ;
        }
        *pos += got_bytes;
        len -= got_bytes;
        dst = (char*)dst + got_bytes;
        if (*pos % COUCH_BLOCK_SIZE == 0) {
            ++*pos;
        }
    }
    return COUCHSTORE_SUCCESS;
}

/**
 * uint32_t value with only its highest bit set
 *
 * Used to set/test/mask that bit when dealing with chunk lengths.
<<<<<<< HEAD
 * Unencrypted data chunk lengths should have the highest bit set,
 * to differentiate them from header chunks and encrypted data chunks.
 */
constexpr uint32_t high_bit_set = 0x80000000;

static int pread_encrypted(tree_file* file, cs_off_t pos, char** ret_ptr) {
    const auto nonce = offset2nonce(pos);

    uint32_t chunkLen;
    auto err = read_skipping_prefixes(file, &pos, sizeof(chunkLen), &chunkLen);
    if (err < 0) {
        return err;
    }
    chunkLen = ntohl(chunkLen);
    const size_t macSize = file->cipher->getMacSize();
    if ((chunkLen & high_bit_set) || (chunkLen < macSize)) {
        log_last_internal_error(
                "Couchstore::pread_encrypted() "
                "Invalid chunk length:%u pos:%" PRId64,
                chunkLen,
                pos);
        stop_trace();
        return COUCHSTORE_ERROR_CORRUPT;
    }

    // pread_* return a cb_malloc:ed pointer.
    // Manage the pointer with unique_ptr until it can be successfully returned.
    std::unique_ptr<char, cb_free_deleter> buf{
            reinterpret_cast<char*>(cb_malloc(chunkLen))};
    if (!buf) {
        return COUCHSTORE_ERROR_ALLOC_FAIL;
    }
    err = read_skipping_prefixes(file, &pos, chunkLen, buf.get());
    if (err < 0) {
        return err;
    }

    try {
        const size_t msgSize = chunkLen - macSize;
        // Decrypt inplace
        file->cipher->decrypt(nonce,
                              {buf.get(), msgSize},
                              {buf.get() + msgSize, macSize},
                              {buf.get(), msgSize});

        *ret_ptr = buf.release();
        return gsl::narrow<int>(msgSize);
    } catch (const cb::crypto::MacVerificationError& ex) {
        log_last_internal_error("Couchstore::pread_encrypted() %s", ex.what());
        stop_trace();
        return COUCHSTORE_ERROR_CHECKSUM_FAIL;
    } catch (const std::bad_alloc&) {
        return COUCHSTORE_ERROR_ALLOC_FAIL;
    } catch (const std::exception& ex) {
        log_last_internal_error("Couchstore::pread_encrypted() %s", ex.what());
        return COUCHSTORE_ERROR_DECRYPT;
    }
}

=======
 * Data chunk lengths should have the highest bit set,
 * to differentiate them from header chunks.
 */
constexpr uint32_t high_bit_set = 0x80000000;

>>>>>>> 5bb489c7
/*
 * Common subroutine of pread_bin, pread_compressed and pread_header.
 * Parameters and return value are the same as for pread_bin,
 * except the 'max_header_size' parameter which is greater than 0 if
 * reading a header, 0 otherwise.
 */
static int pread_bin_internal(tree_file *file,
                              cs_off_t pos,
                              char **ret_ptr,
                              uint32_t max_header_size)
{
<<<<<<< HEAD
    if (file->cipher && !max_header_size) {
        return pread_encrypted(file, pos, ret_ptr);
    }

=======
    const auto init_pos = pos;
>>>>>>> 5bb489c7
    struct {
        uint32_t chunk_len;
        uint32_t crc32;
    } info;

    couchstore_error_t err = read_skipping_prefixes(file, &pos, sizeof(info), &info);
    if (err < 0) {
        return err;
    }

    info.chunk_len = ntohl(info.chunk_len);
    if ((max_header_size != 0) != !(info.chunk_len & high_bit_set)) {
        // High bit must not be set for header chunks
<<<<<<< HEAD
        // and must be set for unencrypted data chunks
=======
        // and must be set for data chunks
>>>>>>> 5bb489c7
        log_last_internal_error(
                "Couchstore::pread_bin_internal() "
                "Invalid chunk length:%u max_header_size:%u pos:%" PRId64,
                info.chunk_len,
                max_header_size,
<<<<<<< HEAD
                pos);
=======
                init_pos);
>>>>>>> 5bb489c7
        stop_trace();
        return COUCHSTORE_ERROR_CORRUPT;
    }
    info.chunk_len &= ~high_bit_set;
    if (max_header_size) {
        if (info.chunk_len < 4 || info.chunk_len > max_header_size) {
            log_last_internal_error(
                    "Couchstore::pread_bin_internal() "
                    "Invalid header length:%u max_header_size:%u pos:%" PRId64,
                    info.chunk_len,
                    max_header_size,
                    init_pos);
            stop_trace();
            return COUCHSTORE_ERROR_CORRUPT;
        }
        info.chunk_len -= 4; // Header len includes CRC len.
    }
    info.crc32 = ntohl(info.crc32);

    uint8_t* buf = static_cast<uint8_t*>(cb_malloc(info.chunk_len));
    if (!buf) {
        return COUCHSTORE_ERROR_ALLOC_FAIL;
    }
    err = read_skipping_prefixes(file, &pos, info.chunk_len, buf);

    if (!err && !perform_integrity_check(
                        buf, info.chunk_len, info.crc32, file->crc_mode)) {
        log_last_internal_error(
                "Couchstore::pread_bin_internal() "
                "Checksum fail length:%u crc:%u pos:%" PRId64,
                info.chunk_len,
                info.crc32,
                init_pos);
        stop_trace();
        err = COUCHSTORE_ERROR_CHECKSUM_FAIL;
    }

    if (err < 0) {
        cb_free(buf);
        return err;
    }

    *ret_ptr = reinterpret_cast<char*>(buf);
    return info.chunk_len;
}

int pread_header(tree_file *file,
                 cs_off_t pos,
                 char **ret_ptr,
                 uint32_t max_header_size)
{
    if (max_header_size == 0) {
        return COUCHSTORE_ERROR_INVALID_ARGUMENTS;
    }

    ScopedFileTag tag(file->ops, file->handle, FileTag::FileHeader);
    return pread_bin_internal(file, pos + 1, ret_ptr, max_header_size);
}

int pread_compressed(tree_file *file, cs_off_t pos, char **ret_ptr)
{
    char *compressed_buf;
    int len = pread_bin_internal(file, pos, &compressed_buf, 0);
    if (len < 0) {
        return len;
    }

    auto allocator = cb::compression::Allocator{
        cb::compression::Allocator::Mode::Malloc};

    cb::compression::Buffer buffer(allocator);
    try {
        if (!cb::compression::inflateSnappy({compressed_buf, size_t(len)},
                                            buffer)) {
            cb_free(compressed_buf);
            log_last_internal_error("Couchstore::pread_compressed() "
                     "Invalid compressed buffer length:%d pos:%" PRId64, len, pos);
            stop_trace();
            return COUCHSTORE_ERROR_CORRUPT;
        }
    } catch (const std::bad_alloc&) {
        cb_free(compressed_buf);
        return COUCHSTORE_ERROR_ALLOC_FAIL;
    }

    cb_free(compressed_buf);

    len = gsl::narrow_cast<int>(buffer.size());
    *ret_ptr = buffer.release();
    return len;
}

int pread_bin(tree_file *file, cs_off_t pos, char **ret_ptr)
{
    return pread_bin_internal(file, pos, ret_ptr, 0);
}<|MERGE_RESOLUTION|>--- conflicted
+++ resolved
@@ -144,14 +144,13 @@
  * uint32_t value with only its highest bit set
  *
  * Used to set/test/mask that bit when dealing with chunk lengths.
-<<<<<<< HEAD
  * Unencrypted data chunk lengths should have the highest bit set,
  * to differentiate them from header chunks and encrypted data chunks.
  */
 constexpr uint32_t high_bit_set = 0x80000000;
 
 static int pread_encrypted(tree_file* file, cs_off_t pos, char** ret_ptr) {
-    const auto nonce = offset2nonce(pos);
+    const auto initPos = pos;
 
     uint32_t chunkLen;
     auto err = read_skipping_prefixes(file, &pos, sizeof(chunkLen), &chunkLen);
@@ -165,7 +164,7 @@
                 "Couchstore::pread_encrypted() "
                 "Invalid chunk length:%u pos:%" PRId64,
                 chunkLen,
-                pos);
+                initPos);
         stop_trace();
         return COUCHSTORE_ERROR_CORRUPT;
     }
@@ -185,7 +184,7 @@
     try {
         const size_t msgSize = chunkLen - macSize;
         // Decrypt inplace
-        file->cipher->decrypt(nonce,
+        file->cipher->decrypt(offset2nonce(initPos),
                               {buf.get(), msgSize},
                               {buf.get() + msgSize, macSize},
                               {buf.get(), msgSize});
@@ -193,24 +192,23 @@
         *ret_ptr = buf.release();
         return gsl::narrow<int>(msgSize);
     } catch (const cb::crypto::MacVerificationError& ex) {
-        log_last_internal_error("Couchstore::pread_encrypted() %s", ex.what());
+        log_last_internal_error("Couchstore::pread_encrypted() pos:%" PRId64
+                                " %s",
+                                initPos,
+                                ex.what());
         stop_trace();
         return COUCHSTORE_ERROR_CHECKSUM_FAIL;
     } catch (const std::bad_alloc&) {
         return COUCHSTORE_ERROR_ALLOC_FAIL;
     } catch (const std::exception& ex) {
-        log_last_internal_error("Couchstore::pread_encrypted() %s", ex.what());
+        log_last_internal_error("Couchstore::pread_encrypted() pos:%" PRId64
+                                " %s",
+                                initPos,
+                                ex.what());
         return COUCHSTORE_ERROR_DECRYPT;
     }
 }
 
-=======
- * Data chunk lengths should have the highest bit set,
- * to differentiate them from header chunks.
- */
-constexpr uint32_t high_bit_set = 0x80000000;
-
->>>>>>> 5bb489c7
 /*
  * Common subroutine of pread_bin, pread_compressed and pread_header.
  * Parameters and return value are the same as for pread_bin,
@@ -222,14 +220,11 @@
                               char **ret_ptr,
                               uint32_t max_header_size)
 {
-<<<<<<< HEAD
     if (file->cipher && !max_header_size) {
         return pread_encrypted(file, pos, ret_ptr);
     }
 
-=======
     const auto init_pos = pos;
->>>>>>> 5bb489c7
     struct {
         uint32_t chunk_len;
         uint32_t crc32;
@@ -243,21 +238,13 @@
     info.chunk_len = ntohl(info.chunk_len);
     if ((max_header_size != 0) != !(info.chunk_len & high_bit_set)) {
         // High bit must not be set for header chunks
-<<<<<<< HEAD
         // and must be set for unencrypted data chunks
-=======
-        // and must be set for data chunks
->>>>>>> 5bb489c7
         log_last_internal_error(
                 "Couchstore::pread_bin_internal() "
                 "Invalid chunk length:%u max_header_size:%u pos:%" PRId64,
                 info.chunk_len,
                 max_header_size,
-<<<<<<< HEAD
-                pos);
-=======
                 init_pos);
->>>>>>> 5bb489c7
         stop_trace();
         return COUCHSTORE_ERROR_CORRUPT;
     }
