/* -*- Mode: C; tab-width: 4; c-basic-offset: 4; indent-tabs-mode: nil -*- */
#include "couchstore_config.h"

#include <fcntl.h>
#include <phosphor/phosphor.h>
#include <platform/cb_malloc.h>
#include <snappy.h>
#include <stdio.h>
#include <stdlib.h>
#include <string.h>
#include <platform/compress.h>

#include "internal.h"
#include "iobuffer.h"
#include "bitfield.h"
#include "crc32.h"
#include "internal.h"
#include "iobuffer.h"
#include "util.h"

#include <gsl/gsl>

void stop_trace() {
    PHOSPHOR_INSTANCE.stop();
}

couchstore_error_t tree_file_open(tree_file* file,
                                  const char *filename,
                                  int openflags,
                                  crc_mode_e crc_mode,
                                  FileOpsInterface* ops,
                                  tree_file_options file_options)
{
    if(filename == nullptr || file == nullptr || ops == nullptr) {
        return COUCHSTORE_ERROR_INVALID_ARGUMENTS;
    }

    couchstore_error_t errcode = COUCHSTORE_SUCCESS;

    memset(file, 0, sizeof(*file));

    file->crc_mode = crc_mode;
    file->options = file_options;

    file->path = (const char *) cb_strdup(filename);
    error_unless(file->path, COUCHSTORE_ERROR_ALLOC_FAIL);

    if (file_options.buf_io_enabled) {
        buffered_file_ops_params params((openflags == O_RDONLY),
                                        file_options.tracing_enabled,
                                        file_options.write_validation_enabled,
                                        file_options.mprotect_enabled,
                                        file_options.buf_io_read_unit_size,
                                        file_options.buf_io_read_buffers);

        file->ops = couch_get_buffered_file_ops(&file->lastError, ops,
                                                &file->handle, params);
    } else {
        file->ops = ops;
        file->handle = file->ops->constructor(&file->lastError);
    }

    error_unless(file->ops, COUCHSTORE_ERROR_ALLOC_FAIL);

    error_pass(file->ops->open(&file->lastError, &file->handle,
                               filename, openflags));

    if (file->options.periodic_sync_bytes != 0) {
        error_pass(file->ops->set_periodic_sync(
                file->handle, file->options.periodic_sync_bytes));
    }
    if (file->options.tracing_enabled) {
        error_pass(file->ops->set_tracing_enabled(file->handle));
    }
    if (file->options.write_validation_enabled) {
        error_pass(file->ops->set_write_validation_enabled(file->handle));
    }
    if (file->options.mprotect_enabled) {
        error_pass(file->ops->set_mprotect_enabled(file->handle));
    }
cleanup:
    if (errcode != COUCHSTORE_SUCCESS) {
        cb_free((char *) file->path);
        file->path = NULL;
        if (file->ops) {
            file->ops->destructor(file->handle);
            file->ops = NULL;
            file->handle = NULL;
        }
    }
    return errcode;
}

couchstore_error_t tree_file_close(tree_file* file)
{
    couchstore_error_t errcode = COUCHSTORE_SUCCESS;
    if (file->ops) {
        errcode = file->ops->close(&file->lastError, file->handle);
        file->ops->destructor(file->handle);
    }
    cb_free((char*)file->path);
    return errcode;
}

/** Read bytes from the database file, skipping over the header-detection bytes at every block
    boundary. */
static couchstore_error_t read_skipping_prefixes(tree_file *file,
                                                 cs_off_t *pos,
                                                 ssize_t len,
                                                 void *dst) {
    if (*pos % COUCH_BLOCK_SIZE == 0) {
        ++*pos;
    }
    while (len > 0) {
        ssize_t read_size = COUCH_BLOCK_SIZE - (*pos % COUCH_BLOCK_SIZE);
        if (read_size > len) {
            read_size = len;
        }
        ssize_t got_bytes = file->ops->pread(&file->lastError, file->handle,
                                             dst, read_size, *pos);
        if (got_bytes < 0) {
            return (couchstore_error_t) got_bytes;
        } else if (got_bytes == 0) {
            return COUCHSTORE_ERROR_READ;
        }
        *pos += got_bytes;
        len -= got_bytes;
        dst = (char*)dst + got_bytes;
        if (*pos % COUCH_BLOCK_SIZE == 0) {
            ++*pos;
        }
    }
    return COUCHSTORE_SUCCESS;
}

/*
 * Common subroutine of pread_bin, pread_compressed and pread_header.
 * Parameters and return value are the same as for pread_bin,
 * except the 'max_header_size' parameter which is greater than 0 if
 * reading a header, 0 otherwise.
 */
static int pread_bin_internal(tree_file *file,
                              cs_off_t pos,
                              char **ret_ptr,
                              uint32_t max_header_size)
{
    struct {
        uint32_t chunk_len;
        uint32_t crc32;
    } info;

    couchstore_error_t err = read_skipping_prefixes(file, &pos, sizeof(info), &info);
    if (err < 0) {
        return err;
    }

    info.chunk_len = ntohl(info.chunk_len) & ~0x80000000;
    if (max_header_size) {
        if (info.chunk_len < 4 || info.chunk_len > max_header_size  ) {
            log_last_internal_error("Couchstore::pread_bin_internal() "
                     "Invalid header length:%d max_header_size:%d pos:%" PRId64,
                     info.chunk_len,  max_header_size, pos);
<<<<<<< HEAD
=======
            stop_trace();
>>>>>>> c2c458ff
            return COUCHSTORE_ERROR_CORRUPT;
        }
        info.chunk_len -= 4;    //Header len includes CRC len.
    }
    info.crc32 = ntohl(info.crc32);

    uint8_t* buf = static_cast<uint8_t*>(cb_malloc(info.chunk_len));
    if (!buf) {
        return COUCHSTORE_ERROR_ALLOC_FAIL;
    }
    err = read_skipping_prefixes(file, &pos, info.chunk_len, buf);

    if (!err && !perform_integrity_check(buf, info.chunk_len, info.crc32, file->crc_mode)) {
        log_last_internal_error("Couchstore::pread_bin_internal() "
                                "Invalid header length:%d crc:%d pos:%" PRId64,
                                info.chunk_len, info.crc32, pos);
<<<<<<< HEAD
=======
        stop_trace();
>>>>>>> c2c458ff
        err = COUCHSTORE_ERROR_CHECKSUM_FAIL;
    }

    if (err < 0) {
        cb_free(buf);
        return err;
    }

    *ret_ptr = reinterpret_cast<char*>(buf);
    return info.chunk_len;
}

int pread_header(tree_file *file,
                 cs_off_t pos,
                 char **ret_ptr,
                 uint32_t max_header_size)
{
    if (max_header_size == 0) {
        return COUCHSTORE_ERROR_INVALID_ARGUMENTS;
    }

    ScopedFileTag tag(file->ops, file->handle, FileTag::FileHeader);
    return pread_bin_internal(file, pos + 1, ret_ptr, max_header_size);
}

int pread_compressed(tree_file *file, cs_off_t pos, char **ret_ptr)
{
    char *compressed_buf;
    int len = pread_bin_internal(file, pos, &compressed_buf, 0);
    if (len < 0) {
        return len;
    }

    auto allocator = cb::compression::Allocator{
        cb::compression::Allocator::Mode::Malloc};

    cb::compression::Buffer buffer(allocator);
    try {
        using cb::compression::Algorithm;

        if (!cb::compression::inflate(Algorithm::Snappy,
                                      {compressed_buf, size_t(len)},
                                      buffer)) {
            cb_free(compressed_buf);
            log_last_internal_error("Couchstore::pread_compressed() "
                     "Invalid compressed buffer length:%d pos:%" PRId64, len, pos);
<<<<<<< HEAD
=======
            stop_trace();
>>>>>>> c2c458ff
            return COUCHSTORE_ERROR_CORRUPT;
        }
    } catch (const std::bad_alloc&) {
        cb_free(compressed_buf);
        return COUCHSTORE_ERROR_ALLOC_FAIL;
    }

    cb_free(compressed_buf);

    len = gsl::narrow_cast<int>(buffer.size());
    *ret_ptr = buffer.release();
    return len;
}

int pread_bin(tree_file *file, cs_off_t pos, char **ret_ptr)
{
    return pread_bin_internal(file, pos, ret_ptr, 0);
}<|MERGE_RESOLUTION|>--- conflicted
+++ resolved
@@ -4,7 +4,6 @@
 #include <fcntl.h>
 #include <phosphor/phosphor.h>
 #include <platform/cb_malloc.h>
-#include <snappy.h>
 #include <stdio.h>
 #include <stdlib.h>
 #include <string.h>
@@ -14,8 +13,6 @@
 #include "iobuffer.h"
 #include "bitfield.h"
 #include "crc32.h"
-#include "internal.h"
-#include "iobuffer.h"
 #include "util.h"
 
 #include <gsl/gsl>
@@ -160,10 +157,7 @@
             log_last_internal_error("Couchstore::pread_bin_internal() "
                      "Invalid header length:%d max_header_size:%d pos:%" PRId64,
                      info.chunk_len,  max_header_size, pos);
-<<<<<<< HEAD
-=======
             stop_trace();
->>>>>>> c2c458ff
             return COUCHSTORE_ERROR_CORRUPT;
         }
         info.chunk_len -= 4;    //Header len includes CRC len.
@@ -180,10 +174,7 @@
         log_last_internal_error("Couchstore::pread_bin_internal() "
                                 "Invalid header length:%d crc:%d pos:%" PRId64,
                                 info.chunk_len, info.crc32, pos);
-<<<<<<< HEAD
-=======
         stop_trace();
->>>>>>> c2c458ff
         err = COUCHSTORE_ERROR_CHECKSUM_FAIL;
     }
 
@@ -230,10 +221,7 @@
             cb_free(compressed_buf);
             log_last_internal_error("Couchstore::pread_compressed() "
                      "Invalid compressed buffer length:%d pos:%" PRId64, len, pos);
-<<<<<<< HEAD
-=======
             stop_trace();
->>>>>>> c2c458ff
             return COUCHSTORE_ERROR_CORRUPT;
         }
     } catch (const std::bad_alloc&) {
