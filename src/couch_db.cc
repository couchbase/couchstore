--- conflicted
+++ resolved
@@ -140,20 +140,12 @@
         readsize = db->file.ops->pread(
                 &db->file.lastError, db->file.handle, &diskBlockType, 1, pos);
     }
-<<<<<<< HEAD
-    if (readsize < 0) {
-        error_pass(static_cast<couchstore_error_t>(readsize));
-    }
-    error_unless(readsize == 1, COUCHSTORE_ERROR_READ);
-    if (diskBlockType == DiskBlockType::Data ||
-        diskBlockType == DiskBlockType::Meta) {
-=======
     if (readsize != 1) {
         return (readsize < 0) ? static_cast<couchstore_error_t>(readsize)
                               : COUCHSTORE_ERROR_READ;
     }
-    if (diskBlockType == DiskBlockType::Data) {
->>>>>>> 5bb489c7
+    if (diskBlockType == DiskBlockType::Data ||
+        diskBlockType == DiskBlockType::Meta) {
         return COUCHSTORE_ERROR_NO_HEADER;
     }
     if (diskBlockType != DiskBlockType::Header) {
