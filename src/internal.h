/* -*- Mode: C; tab-width: 4; c-basic-offset: 4; indent-tabs-mode: nil -*- */
#ifndef LIBCOUCHSTORE_INTERNAL_H
#define LIBCOUCHSTORE_INTERNAL_H 1

/*
 * This file contains datastructures and prototypes for functions only to
 * be used by the internal workings of libcoucstore. If you for some reason
 * need access to them from outside the library, you should write a
 * function to give you what you need.
 */
#include <libcouchstore/couch_db.h>
#include "crc32.h"

#define COUCH_BLOCK_SIZE 4096
#define COUCH_DISK_VERSION_11 11
#define COUCH_DISK_VERSION_12 12
#define COUCH_DISK_VERSION COUCH_DISK_VERSION_12
#define COUCH_SNAPPY_THRESHOLD 64
#define MAX_DB_HEADER_SIZE 1024    /* Conservative estimate; just for sanity check */

// Default values for buffered IO
#define MAX_READ_BUFFERS 16
#define WRITE_BUFFER_CAPACITY (128*1024)
#define READ_BUFFER_CAPACITY (4*1024)

#ifdef WIN32
#define PATH_MAX MAX_PATH
#endif

#ifndef PATH_MAX
#define PATH_MAX 1024
#endif

#define MAX_ERR_STR_LEN 250

typedef struct {
    uint64_t purge_before_ts;
    uint64_t purge_before_seq;
    uint64_t max_purged_seq;
} time_purge_ctx;

#ifdef __cplusplus
extern "C" {
#endif

    /* Configurations for an open file */
    struct tree_file_options {
        tree_file_options()
            : buf_io_enabled(true),
              buf_io_read_unit_size(READ_BUFFER_CAPACITY),
              buf_io_read_buffers(MAX_READ_BUFFERS),
              kp_nodesize(0),
              kv_nodesize(0),
              periodic_sync_bytes(0),
              tracing_enabled(false),
              write_validation_enabled(false),
              mprotect_enabled(false) {
        }

        // Flag indicating whether or not buffered IO is enabled.
        bool buf_io_enabled;
        // Read buffer capacity, if buffered IO is enabled.
        // Set to zero for the default value.
        uint32_t buf_io_read_unit_size;
        // Max count of read buffers, if buffered IO is enabled.
        // Set to zero for the default value.
        uint32_t buf_io_read_buffers;
        // Threshold of key-pointer (intermediate) node size.
        uint32_t kp_nodesize;
        // Threshold of key-value (leaf) node size.
        uint32_t kv_nodesize;
        // Automatically issue an sync() operation after every N bytes written.
        // 0 means don't automatically sync.
        uint64_t periodic_sync_bytes;
        /* tracing and validation options  */
        bool tracing_enabled;
        bool write_validation_enabled;
        bool mprotect_enabled;
    };

     /* Structure representing an open file; "superclass" of Db */
    typedef struct _treefile {
        uint64_t pos;
        FileOpsInterface* ops;
        couch_file_handle handle;
        const char* path;
        couchstore_error_info_t lastError;
        crc_mode_e crc_mode;
        tree_file_options options;
    } tree_file;

    typedef struct _nodepointer {
        sized_buf key;
        uint64_t pointer;
        sized_buf reduce_value;
        uint64_t subtreesize;
    } node_pointer;

    typedef struct _db_header {
        uint64_t disk_version;
        uint64_t update_seq;
        node_pointer *by_id_root;
        node_pointer *by_seq_root;
        node_pointer *local_docs_root;
        uint64_t purge_seq;
        uint64_t purge_ptr;
        uint64_t position;
    } db_header;

    struct _db {
        tree_file file;
        db_header header;
        int dropped;
        void *userdata;
    };

    /**
     * Returns a newed FileOpsInterface implementation
     * instance.
     *
     * Useful for assuming that a FileOpsInterface object
     * is heap-allocated.
     */
    LIBCOUCHSTORE_API
    FileOpsInterface* create_default_file_ops(void);

    /** Opens or creates a tree_file.
        @param file  Pointer to tree_file struct to initialize.
        @param filename  Path to the file
        @param flags  POSIX open-mode flags
        @param crc_mode CRC the file should use.
        @param ops  File I/O operations to use
        @param buffered Should the file operations be
               wrapped by an IO buffer */
    couchstore_error_t tree_file_open(tree_file* file,
                                      const char *filename,
                                      int openflags,
                                      crc_mode_e crc_mode,
                                      FileOpsInterface* ops,
                                      tree_file_options options);
    /** Closes a tree_file.
        @param file  Pointer to open tree_file. Does not free this pointer! */
    couchstore_error_t tree_file_close(tree_file* file);

    /** Reads a chunk from the file at a given position.
        @param file The tree_file to read from
        @param pos The byte position to read from
        @param ret_ptr On success, will be set to a malloced buffer containing the chunk data,
                or to NULL if the length is zero. Caller is responsible for freeing this buffer!
                On failure, value pointed to is unaltered.
        @return The length of the chunk (zero is a valid length!), or a negative error code */
    int pread_bin(tree_file *file, cs_off_t pos, char **ret_ptr);

    /** Reads a compressed chunk from the file at a given position.
        Parameters and return value are the same as for pread_bin. */
    int pread_compressed(tree_file *file, cs_off_t pos, char **ret_ptr);

    /** Reads a file header from the file at a given position.
        Parameters and return value are the same as for pread_bin. */
    int pread_header(tree_file *file,
                     cs_off_t pos,
                     char **ret_ptr,
                     uint32_t max_header_size);

    couchstore_error_t write_header(tree_file *file, sized_buf *buf, cs_off_t *pos);
    int db_write_buf(tree_file *file, const sized_buf *buf, cs_off_t *pos, size_t *disk_size);
    couchstore_error_t db_write_buf_compressed(tree_file *file, const sized_buf *buf, cs_off_t *pos, size_t *disk_size);
    struct _os_error *get_os_error_store(void);
    couchstore_error_t by_seq_read_docinfo(DocInfo **pInfo,
                                           const sized_buf *k,
                                           const sized_buf *v);
    couchstore_error_t by_id_read_docinfo(DocInfo** pInfo,
                                          const sized_buf* k,
                                          const sized_buf* v);

    couchstore_error_t precommit(Db *db);
    couchstore_error_t db_write_header(Db *db);

<<<<<<< HEAD
    extern thread_local char internal_error_string[MAX_ERR_STR_LEN];
=======
#if defined __APPLE__
    /*
     * Apple's clang disables thread_local keyword support in older versions
     */
    extern __thread char internal_error_string[MAX_ERR_STR_LEN];
#else
    extern thread_local char internal_error_string[MAX_ERR_STR_LEN];
#endif
>>>>>>> c2c458ff

#ifdef __cplusplus
}
#endif

#endif<|MERGE_RESOLUTION|>--- conflicted
+++ resolved
@@ -45,16 +45,16 @@
 
     /* Configurations for an open file */
     struct tree_file_options {
-        tree_file_options()
-            : buf_io_enabled(true),
-              buf_io_read_unit_size(READ_BUFFER_CAPACITY),
-              buf_io_read_buffers(MAX_READ_BUFFERS),
-              kp_nodesize(0),
-              kv_nodesize(0),
-              periodic_sync_bytes(0),
-              tracing_enabled(false),
-              write_validation_enabled(false),
-              mprotect_enabled(false) {
+        tree_file_options() :
+            buf_io_enabled(true),
+            buf_io_read_unit_size(READ_BUFFER_CAPACITY),
+            buf_io_read_buffers(MAX_READ_BUFFERS),
+            kp_nodesize(0),
+            kv_nodesize(0),
+            periodic_sync_bytes(0),
+            tracing_enabled(false),
+            write_validation_enabled(false),
+            mprotect_enabled(false) {
         }
 
         // Flag indicating whether or not buffered IO is enabled.
@@ -176,18 +176,7 @@
     couchstore_error_t precommit(Db *db);
     couchstore_error_t db_write_header(Db *db);
 
-<<<<<<< HEAD
     extern thread_local char internal_error_string[MAX_ERR_STR_LEN];
-=======
-#if defined __APPLE__
-    /*
-     * Apple's clang disables thread_local keyword support in older versions
-     */
-    extern __thread char internal_error_string[MAX_ERR_STR_LEN];
-#else
-    extern thread_local char internal_error_string[MAX_ERR_STR_LEN];
-#endif
->>>>>>> c2c458ff
 
 #ifdef __cplusplus
 }
