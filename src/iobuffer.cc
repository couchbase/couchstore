/* -*- Mode: C++; tab-width: 4; c-basic-offset: 4; indent-tabs-mode: nil -*- */
/*
 *     Copyright 2016 Couchbase, Inc
 *
 *   Licensed under the Apache License, Version 2.0 (the "License");
 *   you may not use this file except in compliance with the License.
 *   You may obtain a copy of the License at
 *
 *       http://www.apache.org/licenses/LICENSE-2.0
 *
 *   Unless required by applicable law or agreed to in writing, software
 *   distributed under the License is distributed on an "AS IS" BASIS,
 *   WITHOUT WARRANTIES OR CONDITIONS OF ANY KIND, either express or implied.
 *   See the License for the specific language governing permissions and
 *   limitations under the License.
 */

#include "couchstore_config.h"
#include "iobuffer.h"
#include "internal.h"

#include <algorithm>
#include <boost/intrusive/list.hpp>
#include <memory>
#include <new>
#include <unordered_map>
#include <vector>

#include <phosphor/phosphor.h>
#include <platform/cb_malloc.h>
#include <stdlib.h>
#include <string.h>
<<<<<<< HEAD
#include <memory>
=======
#ifndef WIN32
#include <sys/mman.h>
#endif
#include "crc32.h"
>>>>>>> c2c458ff

// Uncomment to enable debug logging of buffer operations.
// #define LOG_BUFFER 1
#if defined(LOG_BUFFER)
#include <stdio.h>
#endif

size_t getCapacity(size_t capacity, bool mprotect){
#ifndef WIN32
    if (mprotect){
        return capacity + sysconf(_SC_PAGE_SIZE) - 1;
    } else
#endif
    {
        return capacity;
    }
}
struct buffered_file_handle;
struct file_buffer : public boost::intrusive::list_base_hook<> {
    file_buffer(buffered_file_handle* _owner,
                size_t _capacity,
                bool _tracing_enabled,
                bool _write_validation_enabled,
                bool _mprotect_enabled)
        : owner(_owner),
          capacity(_capacity),
          length(0),
          // Setting initial offset to 0 may cause problem
          // as there can be an actual buffer corresponding
          // to offset 0.
          offset(static_cast<cs_off_t>(-1)),
          dirty(0),
          tracing_enabled(_tracing_enabled),
          write_validation_enabled(_write_validation_enabled),
#ifndef WIN32
          mprotect_enabled(_mprotect_enabled),
#else
          /* For WIN32 mprotect is not supported and so
           * mprotect_enabled will be always false
           */
          mprotect_enabled(false),
#endif
          bytes(new uint8_t[getCapacity(_capacity, _mprotect_enabled)])
    {
#ifndef WIN32
        if (mprotect_enabled) {
            /* Need to page align the ptr to data for mprotect,
             * allocate more and align based on page size
             */
            int pagesize = sysconf(_SC_PAGE_SIZE);
            raw_aligned_ptr_to_data =
                    (uint8_t*)(((intptr_t)(&bytes[0]) + (pagesize - 1)) &
                               (~(pagesize - 1)));
        }
#endif
    }

    ~file_buffer() {
#ifndef WIN32
        if (mprotect_enabled) {
            mprotect(getRawPtr(), capacity, PROT_READ | PROT_WRITE);
        }
#endif
    }
    uint8_t* getRawPtr() {
        if (mprotect_enabled) {
            /* mprotect needs page aligned address */
            return raw_aligned_ptr_to_data;
        } else {
            return &bytes[0];
        }
    }

    // Hook for intrusive list.
    boost::intrusive::list_member_hook<> _lru_hook;
    // File handle that owns this buffer instance.
    struct buffered_file_handle *owner;
    // Buffer capacity.
    size_t capacity;
    // Length of data written.
    size_t length;
    // Starting offset of buffer.
    cs_off_t offset;
    // Flag indicating whether or not this buffer contains dirty data.
    uint8_t dirty;
    // Trace and verify flags
    bool tracing_enabled;
    bool write_validation_enabled;
    bool mprotect_enabled;
    // Aligned ptr to data for mprotect enabled case
    uint8_t* raw_aligned_ptr_to_data;
    // Data array.
    std::unique_ptr<uint8_t[]> bytes;
};

using UniqueFileBufferPtr = std::unique_ptr<file_buffer>;

using ListMember =
        boost::intrusive::member_hook< file_buffer,
                                       boost::intrusive::list_member_hook<>,
                                       &file_buffer::_lru_hook >;

using FileBufferList = boost::intrusive::list<file_buffer, ListMember>;
using FileBufferMap = std::unordered_map<size_t, UniqueFileBufferPtr>;

class ReadBufferManager;

// How I interpret a couch_file_handle:
struct buffered_file_handle {
    FileOpsInterface* raw_ops;
    couch_file_handle raw_ops_handle;
    unsigned nbuffers;
    UniqueFileBufferPtr write_buffer;
    ReadBufferManager *read_buffer_mgr;
    buffered_file_ops_params params;
};

/**
 * Class for management of LRU list and hash index for read buffers.
 * All buffer instances are tracked by using shared pointers.
 */
class ReadBufferManager {
public:
    ReadBufferManager() : nBuffers(0) {
    }

    ~ReadBufferManager() {
        // Note: all elements in intrusive list MUST be unlinked
        //       before they are freed (unless it will internally
        //       invoke an assertion failure).
        auto itr = readLRU.begin();
        while (itr != readLRU.end()) {
            itr = readLRU.erase(itr);
        }
    }

    file_buffer* findBuffer(buffered_file_handle* h, cs_off_t offset) {
        // Align offset.
        offset = offset - offset % h->params.read_buffer_capacity;

        // Find a buffer for this offset,
        // OR use the last one in LRU list.
        file_buffer* buffer = nullptr;
        auto itr_map = readMap.find(offset);
        if (itr_map != readMap.end()) {
            // Matching buffer exists.
            // Move it to the front of LRU, and return.
            buffer = itr_map->second.get();
            readLRU.splice(readLRU.begin(), readLRU, readLRU.iterator_to(*buffer));
            return buffer;
        }

        // ==== Otherwise: not found.

        if (nBuffers < h->params.max_read_buffers) {
            // We can still create another buffer.
            UniqueFileBufferPtr buffer_unique;
            buffer_unique = std::make_unique<file_buffer>(
                    h,
                    h->params.read_buffer_capacity,
                    h->params.tracing_enabled,
                    h->params.write_validation_enabled,
                    h->params.mprotect_enabled);
            buffer = buffer_unique.get();
            ++nBuffers;
            readMap.insert( std::make_pair(buffer->offset,
                                           std::move(buffer_unique)) );
            // Locate it at the front of LRU, and return.
            readLRU.push_front(*buffer);
            return buffer;
        }

        // We cannot create a new one.
        // Recycle the last buffer in the LRU list.
        auto itr_list = readLRU.rbegin();
        buffer = &(*itr_list);
#if defined(LOG_BUFFER)
        fprintf(stderr, "BUFFER: %p recycled, from %zd to %zd\n",
                buffer, buffer->offset, offset);
#endif
        // Move the buffer to the front of LRU.
        readLRU.splice(readLRU.begin(), readLRU, itr_list.base());
        return buffer;
    }

    void relocateBuffer(cs_off_t old_offset, cs_off_t new_offset) {
        auto itr = readMap.find(old_offset);
        if (itr == readMap.end()) {
            return;
        }

        UniqueFileBufferPtr tmp = std::move(itr->second);
        readMap.erase(itr);
        tmp->offset = new_offset;
        tmp->length = 0;
        readMap.insert( std::make_pair(new_offset, std::move(tmp)) );
    }

private:
    // LRU list for buffers.
    FileBufferList readLRU;
    // Map from offset to buffer instance.
    FileBufferMap readMap;
    // Number of buffers allocated.
    size_t nBuffers;
};


//////// BUFFER WRITES:


// Write as many bytes as possible into the buffer, returning the count
static size_t write_to_buffer(file_buffer* buf,
                              const void *bytes,
                              size_t nbyte,
                              cs_off_t offset)
{
    if (buf->length == 0) {
        // If buffer is empty, align it to start at the current offset:
        buf->offset = offset;
    } else if (offset < buf->offset || offset > buf->offset + (cs_off_t)buf->length) {
        // If it's out of range, don't write anything
        return 0;
    }
    size_t offset_in_buffer = (size_t)(offset - buf->offset);
    size_t buffer_nbyte = std::min(buf->capacity - offset_in_buffer, nbyte);

    if (buf->tracing_enabled) {
        uint32_t crc32 = get_checksum(
                reinterpret_cast<uint8_t*>(const_cast<void*>(bytes)),
                buffer_nbyte,
                CRC32C);
        TRACE_INSTANT2("couchstore_write",
                       "write_to_buffer",
                       "offset",
                       offset,
                       "nbytes&CRC",
                       buffer_nbyte << 32 | crc32);
    }

    if (buf->mprotect_enabled) {
#ifndef WIN32
        mprotect(buf->getRawPtr(),
                 WRITE_BUFFER_CAPACITY,
                 PROT_READ | PROT_WRITE);
        memcpy(buf->getRawPtr() + offset_in_buffer, bytes, buffer_nbyte);
        mprotect(buf->getRawPtr(), WRITE_BUFFER_CAPACITY, PROT_READ);
#endif
    } else {
        memcpy(buf->getRawPtr() + offset_in_buffer, bytes, buffer_nbyte);
    }

    buf->dirty = 1;
    offset_in_buffer += buffer_nbyte;
    if (offset_in_buffer > buf->length)
        buf->length = offset_in_buffer;

    return buffer_nbyte;
}

// Write the current buffer to disk and empty it.
static couchstore_error_t flush_buffer(couchstore_error_info_t *errinfo,
                                       file_buffer* buf) {
    while (buf->length > 0 && buf->dirty) {
        ssize_t raw_written;
        raw_written = buf->owner->raw_ops->pwrite(errinfo,
                                                  buf->owner->raw_ops_handle,
                                                  buf->getRawPtr(),
                                                  buf->length,
                                                  buf->offset);
#if defined(LOG_BUFFER)
        fprintf(stderr, "BUFFER: %p flush %zd bytes at %zd --> %zd\n",
                buf, buf->length, buf->offset, raw_written);
#endif
<<<<<<< HEAD
        if (raw_written < 0)
=======
        if (buf->tracing_enabled) {
            uint32_t crc32 =
                    get_checksum(reinterpret_cast<uint8_t*>(buf->getRawPtr()),
                                 buf->length,
                                 CRC32);
            TRACE_INSTANT2("couchstore_write",
                           "flush_buffer",
                           "offset",
                           buf->offset,
                           "nbytes&CRC",
                           raw_written << 32 | crc32);
        }

        if (raw_written < 0) {
            if (buf->tracing_enabled) {
                TRACE_INSTANT1("couchstore_write",
                               "flush_buffer",
                               "raw_written",
                               raw_written);
            }
>>>>>>> c2c458ff
            return (couchstore_error_t) raw_written;
        }
        buf->length -= raw_written;
        buf->offset += raw_written;
        memmove(buf->getRawPtr(), buf->getRawPtr() + raw_written, buf->length);
    }
    buf->dirty = 0;
    return COUCHSTORE_SUCCESS;
}


//////// BUFFER READS:


static size_t read_from_buffer(file_buffer* buf,
                               void *bytes,
                               size_t nbyte,
                               cs_off_t offset) {
    if (offset < buf->offset || offset >= buf->offset + (cs_off_t)buf->length) {
        return 0;
    }
    size_t offset_in_buffer = (size_t)(offset - buf->offset);
    size_t buffer_nbyte = std::min(buf->length - offset_in_buffer, nbyte);

    memcpy(bytes, buf->getRawPtr() + offset_in_buffer, buffer_nbyte);
    return buffer_nbyte;
}


static couchstore_error_t load_buffer_from(couchstore_error_info_t *errinfo,
                                           file_buffer* buf,
                                           cs_off_t offset,
                                           size_t nbyte) {
    if (buf->dirty) {
        // If buffer contains data to be written, flush it first:
        couchstore_error_t err = flush_buffer(errinfo, buf);
        if (err < 0) {
            return err;
        }
    }

    if (offset < buf->offset || offset + nbyte > buf->offset + buf->capacity) {
        // Reset the buffer to empty if it has to move:
        buf->offset = offset;
        buf->length = 0;
    }

    // Read data to extend the buffer to its capacity (if possible):
    ssize_t bytes_read = buf->owner->raw_ops->pread(errinfo,
                                                    buf->owner->raw_ops_handle,
                                                    buf->getRawPtr() + buf->length,
                                                    buf->capacity - buf->length,
                                                    buf->offset + buf->length);
#if defined(LOG_BUFFER)
    fprintf(stderr, "BUFFER: %p loaded %zd bytes from %zd\n",
            buf, bytes_read, offset + buf->length);
#endif
    if (bytes_read < 0) {
        return (couchstore_error_t) bytes_read;
    }
    buf->length += bytes_read;
    return COUCHSTORE_SUCCESS;
}


//////// PARAMS:

buffered_file_ops_params::buffered_file_ops_params()
    : readOnly(false),
      tracing_enabled(false),
      write_validation_enabled(false),
      mprotect_enabled(false),
      read_buffer_capacity(READ_BUFFER_CAPACITY),
      max_read_buffers(MAX_READ_BUFFERS) {
}

buffered_file_ops_params::buffered_file_ops_params(
        const buffered_file_ops_params& src)
    : readOnly(src.readOnly),
      tracing_enabled(src.tracing_enabled),
      write_validation_enabled(src.write_validation_enabled),
      mprotect_enabled(src.mprotect_enabled),
      read_buffer_capacity(src.read_buffer_capacity),
      max_read_buffers(src.max_read_buffers) {
}

buffered_file_ops_params::buffered_file_ops_params(
        const bool _read_only,
        bool _tracing_enabled,
        bool _write_validation_enabled,
        bool _mprotect_enabled,
        const uint32_t _read_buffer_capacity,
        const uint32_t _max_read_buffers)
    : readOnly(_read_only),
      tracing_enabled(_tracing_enabled),
      write_validation_enabled(_write_validation_enabled),
      mprotect_enabled(_mprotect_enabled),
      read_buffer_capacity(_read_buffer_capacity),
      max_read_buffers(_max_read_buffers) {
}

//////// FILE API:

void BufferedFileOps::destructor(couch_file_handle handle)
{
    buffered_file_handle *h = (buffered_file_handle*)handle;
    if (!h) {
        return;
    }
    h->raw_ops->destructor(h->raw_ops_handle);

    delete h->read_buffer_mgr;
    delete h;
}

couch_file_handle BufferedFileOps::constructor(couchstore_error_info_t* errinfo,
                                               FileOpsInterface* raw_ops,
                                               buffered_file_ops_params params)
{
    buffered_file_handle *h = new buffered_file_handle();
    if (h) {
        h->raw_ops = raw_ops;
        h->raw_ops_handle = raw_ops->constructor(errinfo);
        h->nbuffers = 1;
        h->params = params;

        try {
            h->write_buffer = std::make_unique<file_buffer>(
                    h,
                    h->params.readOnly ? 0 : WRITE_BUFFER_CAPACITY,
                    h->params.tracing_enabled,
                    h->params.write_validation_enabled,
                    h->params.mprotect_enabled);
            h->read_buffer_mgr = new ReadBufferManager();
        } catch (const std::bad_alloc&) {
            destructor(reinterpret_cast<couch_file_handle>(h));
            return NULL;
        }
    }
    return (couch_file_handle) h;
}

couch_file_handle BufferedFileOps::constructor(couchstore_error_info_t* errinfo)
{
    return constructor(errinfo, couchstore_get_default_file_ops(),
                       buffered_file_ops_params());
}

couchstore_error_t BufferedFileOps::open(couchstore_error_info_t* errinfo,
                                         couch_file_handle* handle,
                                         const char* path,
                                         int oflag)
{
    buffered_file_handle *h = (buffered_file_handle*)*handle;
    return h->raw_ops->open(errinfo, &h->raw_ops_handle, path, oflag);
}

couchstore_error_t BufferedFileOps::close(couchstore_error_info_t* errinfo,
                            couch_file_handle handle)
{
    buffered_file_handle *h = (buffered_file_handle*)handle;
    if (!h) {
        return COUCHSTORE_ERROR_INVALID_ARGUMENTS;
    }
    flush_buffer(errinfo, h->write_buffer.get());
    return h->raw_ops->close(errinfo, h->raw_ops_handle);
}

couchstore_error_t BufferedFileOps::set_periodic_sync(couch_file_handle handle,
                                                      uint64_t period_bytes) {
    // Delegate to underlying file ops, given they perform the real disk
    // writes.
    buffered_file_handle *h = (buffered_file_handle*)handle;
    return h->raw_ops->set_periodic_sync(h->raw_ops_handle, period_bytes);
}

couchstore_error_t BufferedFileOps::set_tracing_enabled(
        couch_file_handle handle) {
    // trigger setting tracing flags at the file level */
    buffered_file_handle* h = (buffered_file_handle*)handle;
    return h->raw_ops->set_tracing_enabled(h->raw_ops_handle);
}

couchstore_error_t BufferedFileOps::set_write_validation_enabled(
        couch_file_handle handle) {
    // trigger setting write validation flags at the file level */
    buffered_file_handle* h = (buffered_file_handle*)handle;
    return h->raw_ops->set_write_validation_enabled(h->raw_ops_handle);
}

couchstore_error_t BufferedFileOps::set_mprotect_enabled(
        couch_file_handle handle) {
    // trigger setting mprotect flags at the file level */
    buffered_file_handle* h = (buffered_file_handle*)handle;
    return h->raw_ops->set_mprotect_enabled(h->raw_ops_handle);
}

ssize_t BufferedFileOps::pread(couchstore_error_info_t* errinfo,
                               couch_file_handle handle,
                               void *buf,
                               size_t nbyte,
                               cs_off_t offset)
{
#if defined(LOG_BUFFER)
    //fprintf(stderr, "r");
#endif
    buffered_file_handle *h = (buffered_file_handle*)handle;
    // Flush the write buffer before trying to read anything:
    couchstore_error_t err = flush_buffer(errinfo, h->write_buffer.get());
    if (err < 0) {
        return err;
    }

    ssize_t total_read = 0;
    while (nbyte > 0) {
        file_buffer* buffer = h->read_buffer_mgr->findBuffer(h, offset);

        // Read as much as we can from the current buffer:
        ssize_t nbyte_read = read_from_buffer(buffer, buf, nbyte, offset);
        if (nbyte_read == 0) {
            // 'nbyte_read==0' means that the returned buffer contains
            // data for other offset and needs to be recycled.

            // Move the buffer to cover the remainder of the data to be read.
            cs_off_t block_start = offset -
                                   (offset % h->params.read_buffer_capacity);
            h->read_buffer_mgr->relocateBuffer(buffer->offset, block_start);
            err = load_buffer_from(errinfo, buffer, block_start,
                                   (size_t)(offset + nbyte - block_start));
            if (err < 0) {
                return err;
            }

            nbyte_read = read_from_buffer(buffer, buf, nbyte, offset);
            if (nbyte_read == 0)
                break;  // must be at EOF
        }
        buf = (char*)buf + nbyte_read;
        nbyte -= nbyte_read;
        offset += nbyte_read;
        total_read += nbyte_read;
    }
    return total_read;
}

ssize_t BufferedFileOps::pwrite(couchstore_error_info_t* errinfo,
                                couch_file_handle handle,
                                const void* buf,
                                size_t nbyte,
                                cs_off_t offset)
{
#if defined(LOG_BUFFER)
    //fprintf(stderr, "w");
#endif
    if (nbyte == 0) {
        return 0;
    }

    buffered_file_handle *h = (buffered_file_handle*)handle;
    file_buffer* buffer = h->write_buffer.get();

    // Write data to the current buffer:
    size_t nbyte_written = write_to_buffer(buffer, buf, nbyte, offset);
    if (nbyte_written > 0) {
        buf = (char*)buf + nbyte_written;
        offset += nbyte_written;
        nbyte -= nbyte_written;
    }

    // Flush the buffer if it's full, or if it isn't aligned with the current write:
    if (buffer->length == buffer->capacity || nbyte_written == 0) {
        couchstore_error_t error = flush_buffer(errinfo, buffer);
        if (error < 0)
            return error;
    }

    if (nbyte > 0) {
        ssize_t written;
        // If the remaining data will fit into the buffer, write it; else write directly:
        if (nbyte <= (buffer->capacity - buffer->length)) {
            written = write_to_buffer(buffer, buf, nbyte, offset);
        } else {
            written = h->raw_ops->pwrite(errinfo, h->raw_ops_handle, buf,
                                         nbyte, offset);
#if defined(LOG_BUFFER)
            fprintf(stderr, "BUFFER: passthru %zd bytes at %zd --> %zd\n",
                    nbyte, offset, written);
#endif
            if (written < 0) {
                return written;
            }
        }
        nbyte_written += written;
    }

    return nbyte_written;
}

cs_off_t BufferedFileOps::goto_eof(couchstore_error_info_t* errinfo,
                                  couch_file_handle handle)
{
    buffered_file_handle *h = (buffered_file_handle*)handle;
    return h->raw_ops->goto_eof(errinfo, h->raw_ops_handle);
}

couchstore_error_t BufferedFileOps::sync(couchstore_error_info_t* errinfo,
                                         couch_file_handle handle)
{
    buffered_file_handle *h = (buffered_file_handle*)handle;
    couchstore_error_t err = flush_buffer(errinfo, h->write_buffer.get());
    if (err == COUCHSTORE_SUCCESS) {
        err = h->raw_ops->sync(errinfo, h->raw_ops_handle);
    }
    return err;
}

couchstore_error_t BufferedFileOps::advise(couchstore_error_info_t* errinfo,
                                           couch_file_handle handle,
                                           cs_off_t offs,
                                           cs_off_t len,
                                           couchstore_file_advice_t adv)
{
    buffered_file_handle *h = (buffered_file_handle*)handle;
    return h->raw_ops->advise(errinfo, h->raw_ops_handle, offs, len, adv);
}

FileOpsInterface::FHStats* BufferedFileOps::get_stats(
        couch_file_handle handle) {
    // Not implemeted ourselves, just forward to wrapped ops.
    buffered_file_handle* h = (buffered_file_handle*)handle;
    return h->raw_ops->get_stats(h->raw_ops_handle);
}

static BufferedFileOps ops;

FileOpsInterface* couch_get_buffered_file_ops(couchstore_error_info_t* errinfo,
                                              FileOpsInterface* raw_ops,
                                              couch_file_handle* handle,
                                              buffered_file_ops_params params)
{
    *handle = ops.constructor(errinfo, raw_ops, params);

    if (*handle) {
        return &ops;
    } else {
        return NULL;
    }
}<|MERGE_RESOLUTION|>--- conflicted
+++ resolved
@@ -30,14 +30,11 @@
 #include <platform/cb_malloc.h>
 #include <stdlib.h>
 #include <string.h>
-<<<<<<< HEAD
 #include <memory>
-=======
 #ifndef WIN32
 #include <sys/mman.h>
 #endif
 #include "crc32.h"
->>>>>>> c2c458ff
 
 // Uncomment to enable debug logging of buffer operations.
 // #define LOG_BUFFER 1
@@ -312,9 +309,6 @@
         fprintf(stderr, "BUFFER: %p flush %zd bytes at %zd --> %zd\n",
                 buf, buf->length, buf->offset, raw_written);
 #endif
-<<<<<<< HEAD
-        if (raw_written < 0)
-=======
         if (buf->tracing_enabled) {
             uint32_t crc32 =
                     get_checksum(reinterpret_cast<uint8_t*>(buf->getRawPtr()),
@@ -335,7 +329,6 @@
                                "raw_written",
                                raw_written);
             }
->>>>>>> c2c458ff
             return (couchstore_error_t) raw_written;
         }
         buf->length -= raw_written;
